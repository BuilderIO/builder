---
name: Publish new generation SDKs

on:
  workflow_dispatch:
    inputs:
      dist-tag:
        description: 'Publish SDK(s) to NPM using this dist-tag. The "latest" and "dev" dist-tags will use the version number already committed in package.json.'
        required: true
        default: 'dev'
        type: choice
        options:
          - dev
          - latest
      sdk:
        description: 'Choose which SDK to publish.'
        required: true
        default: 'all'
        type: choice
        options:
          - all
          - qwik
          - react
          - react-native
          - react-nextjs
          - solid
          - svelte
          - vue

jobs:
  publish-sdks:
    runs-on: ubuntu-latest

    defaults:
      run:
        working-directory: packages/sdks

    steps:
      - name: Setup
        uses: actions/checkout@v3

      - name: Use Node.js
        uses: actions/setup-node@v3
        with:
          node-version: '16.x'
          registry-url: 'https://registry.npmjs.org'

      - name: 📥 Monorepo install
        uses: ./.github/actions/yarn-nm-install
        with:
          cwd: 'packages/'
          cache-node-modules: true
          cache-install-state: true

      - name: 📦 Publish All SDKs
<<<<<<< HEAD
        run: yarn nx run-many -t release --projects=@builder.io/sdk-\* --tag=${{ github.event.inputs.dist-tag }}
        if: ${{ github.event.inputs.sdk === 'all' }}

      - name: 📦 Publish ${{ matrix.sdk-name }} SDK
        run: yarn nx release @builder.io/sdk-${{ matrix.sdk }} --tag=${{ github.event.inputs.dist-tag }}
        if: ${{ github.event.inputs.sdk !== 'all' }}
=======
        run: yarn nx run-many -t release --projects=@builder.io/sdk-\* --exclude @builder.io/sdk-vue-2 --exclude @builder.io/sdk-vue-3 --tag=${{ github.event.inputs.dist-tag }}
        if: ${{ github.event.inputs.sdk == 'all' }}
        env:
          NODE_AUTH_TOKEN: ${{ secrets.NPM_SDK_RELEASE_TOKEN }}

      - name: 📦 Publish ${{ matrix.sdk-name }} SDK
        run: yarn nx release @builder.io/sdk-${{ matrix.sdk }} --tag=${{ github.event.inputs.dist-tag }}
        if: ${{ github.event.inputs.sdk != 'all' }}
        env:
          NODE_AUTH_TOKEN: ${{ secrets.NPM_SDK_RELEASE_TOKEN }}
>>>>>>> 14a95665
<|MERGE_RESOLUTION|>--- conflicted
+++ resolved
@@ -53,14 +53,6 @@
           cache-install-state: true
 
       - name: 📦 Publish All SDKs
-<<<<<<< HEAD
-        run: yarn nx run-many -t release --projects=@builder.io/sdk-\* --tag=${{ github.event.inputs.dist-tag }}
-        if: ${{ github.event.inputs.sdk === 'all' }}
-
-      - name: 📦 Publish ${{ matrix.sdk-name }} SDK
-        run: yarn nx release @builder.io/sdk-${{ matrix.sdk }} --tag=${{ github.event.inputs.dist-tag }}
-        if: ${{ github.event.inputs.sdk !== 'all' }}
-=======
         run: yarn nx run-many -t release --projects=@builder.io/sdk-\* --exclude @builder.io/sdk-vue-2 --exclude @builder.io/sdk-vue-3 --tag=${{ github.event.inputs.dist-tag }}
         if: ${{ github.event.inputs.sdk == 'all' }}
         env:
@@ -70,5 +62,4 @@
         run: yarn nx release @builder.io/sdk-${{ matrix.sdk }} --tag=${{ github.event.inputs.dist-tag }}
         if: ${{ github.event.inputs.sdk != 'all' }}
         env:
-          NODE_AUTH_TOKEN: ${{ secrets.NPM_SDK_RELEASE_TOKEN }}
->>>>>>> 14a95665
+          NODE_AUTH_TOKEN: ${{ secrets.NPM_SDK_RELEASE_TOKEN }}