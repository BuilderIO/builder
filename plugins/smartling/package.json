{
  "name": "@builder.io/plugin-smartling",
<<<<<<< HEAD
  "version": "0.0.23-11",
=======
  "version": "0.0.23-9",
>>>>>>> 8c64006e
  "description": "",
  "keywords": [],
  "main": "dist/plugin.system.js",
  "unpkg": "dist/plugin.system.js",
  "files": [
    "dist"
  ],
  "author": "Steve Sewell <steve@builder.io>",
  "repository": {
    "type": "git",
    "url": ""
  },
  "license": "MIT",
  "engines": {
    "node": ">=6.0.0"
  },
  "scripts": {
    "lint": "tslint  --project tsconfig.json -t codeFrame 'src/**/*.ts' 'test/**/*.ts'",
    "prebuild": "rimraf dist",
    "build": "rollup -c rollup.config.ts",
    "release:patch": "npm run build && npm version patch --no-git-tag-version && npm publish",
    "release:dev": "npm run build && npm version prerelease --no-git-tag-version && npm publish --tag dev",
    "start": "SERVE=true rollup -c rollup.config.ts -w",
    "test": "jest --coverage",
    "test:watch": "jest --coverage --watch",
    "test:prod": "npm run lint && npm run test -- --no-cache"
  },
  "lint-staged": {
    "{src,test}/**/*.ts": [
      "prettier --write",
      "git add"
    ]
  },
  "config": {
    "commitizen": {
      "path": "node_modules/cz-conventional-changelog"
    }
  },
  "jest": {
    "transform": {
      ".(ts|tsx)": "ts-jest"
    },
    "testEnvironment": "node",
    "testRegex": "(/__tests__/.*|\\.(test|spec))\\.(ts|tsx|js)$",
    "moduleFileExtensions": [
      "ts",
      "tsx",
      "js"
    ],
    "coveragePathIgnorePatterns": [
      "/node_modules/",
      "/test/"
    ],
    "coverageThreshold": {
      "global": {
        "branches": 90,
        "functions": 95,
        "lines": 95,
        "statements": 95
      }
    },
    "collectCoverageFrom": [
      "src/*.{js,ts}"
    ]
  },
  "commitlint": {
    "extends": [
      "@commitlint/config-conventional"
    ]
  },
  "devDependencies": {
    "@builder.io/react": "^2.0.9",
    "@commitlint/cli": "^7.1.2",
    "@commitlint/config-conventional": "^7.1.2",
    "@emotion/core": "^10.0.22",
    "@emotion/styled": "^10.0.23",
    "@material-ui/core": "^3.9.2",
    "@material-ui/icons": "^1.1.1",
    "@rollup/plugin-commonjs": "^19.0.1",
    "@rollup/plugin-json": "^4.1.0",
    "@rollup/plugin-node-resolve": "^13.0.2",
    "@types/jest": "^23.3.2",
    "@types/node": "^10.17.5",
    "@types/object-hash": "^2.2.1",
    "@types/react": "^16.9.11",
    "@types/traverse": "^0.6.32",
    "@types/uuid": "^8.3.4",
    "colors": "^1.3.2",
    "commitizen": "^3.0.0",
    "coveralls": "^3.0.2",
    "cross-env": "^5.2.0",
    "cz-conventional-changelog": "^2.1.0",
    "esbuild": "^0.12.15",
    "husky": "^1.0.1",
    "i": "^0.3.6",
    "jest": "^29.5.0",
    "jest-config": "^29.5.0",
    "lint-staged": "^13.2.1",
    "mobx": "^6.6.1",
    "mobx-react": "^7.5.1",
    "mobx-state-tree": "^5.1.5",
    "prettier": "^1.14.3",
    "prompt": "^1.0.0",
    "replace-in-file": "^3.4.2",
    "rimraf": "^2.6.2",
    "rollup": "^2.53.2",
    "rollup-plugin-dts": "^3.0.2",
    "rollup-plugin-esbuild": "^4.5.0",
    "rollup-plugin-node-globals": "^1.4.0",
    "rollup-plugin-node-polyfills": "^0.2.1",
    "rollup-plugin-replace": "^2.2.0",
    "rollup-plugin-serve": "^1.0.1",
    "semantic-release": "^21.0.1",
    "shelljs": "^0.8.3",
    "travis-deploy-once": "^5.0.9",
    "ts-jest": "^23.10.2",
    "ts-node": "^7.0.1",
    "tslint": "^5.11.0",
    "tslint-config-prettier": "^1.15.0",
    "tslint-config-standard": "^8.0.1",
    "typedoc": "^0.12.0",
    "typescript": "^3.0.3"
  },
  "dependencies": {
<<<<<<< HEAD
    "@builder.io/utils": "1.1.25-2",
=======
    "@builder.io/utils": "1.1.25",
>>>>>>> 8c64006e
    "fast-json-stable-stringify": "^2.1.0",
    "lodash": "^4.17.21",
    "object-hash": "^3.0.0",
    "traverse": "^0.6.6",
    "uuid": "^8.3.2"
  }
}<|MERGE_RESOLUTION|>--- conflicted
+++ resolved
@@ -1,10 +1,6 @@
 {
   "name": "@builder.io/plugin-smartling",
-<<<<<<< HEAD
   "version": "0.0.23-11",
-=======
-  "version": "0.0.23-9",
->>>>>>> 8c64006e
   "description": "",
   "keywords": [],
   "main": "dist/plugin.system.js",
@@ -129,11 +125,7 @@
     "typescript": "^3.0.3"
   },
   "dependencies": {
-<<<<<<< HEAD
-    "@builder.io/utils": "1.1.25-2",
-=======
-    "@builder.io/utils": "1.1.25",
->>>>>>> 8c64006e
+    "@builder.io/utils": "1.1.26",
     "fast-json-stable-stringify": "^2.1.0",
     "lodash": "^4.17.21",
     "object-hash": "^3.0.0",
