/** @jsx jsx */
import { jsx } from '@emotion/core';
import {
  Avatar,
  Button,
  CircularProgress,
  IconButton,
  InputAdornment,
  ListItem,
  ListItemAvatar,
  ListItemText,
  Paper,
  TextField,
  Typography,
} from '@material-ui/core';
import { Create, Search } from '@material-ui/icons';
import { runInAction, action } from 'mobx';
import { useObserver, useLocalStore } from 'mobx-react';
import React, { useEffect } from 'react';
import { CustomReactEditorProps } from '../interfaces/custom-react-editor-props';
import { Resource } from '../interfaces/resource';
import { BuilderRequest } from '../interfaces/builder-request';
import { SetEcomKeysMessage } from '../components/set-keys-message';
import pluralize from 'pluralize';
import throttle from 'lodash/throttle';

export interface CommerceAPIOperations {
  [resourceName: string]: {
    resourcePicker?: React.FC<ResourcePickerProps>;
    findById(id: string): Promise<Resource>;
    findByHandle?(handle: string): Promise<Resource>;
    search(search: string, offset?: number, limit?: number): Promise<Resource[]>;
    getRequestObject(id: string, resource?: Resource): BuilderRequest;
  };
}

export interface ResourcesPickerButtonProps
  extends CustomReactEditorProps<BuilderRequest | string> {
  isPreview?: boolean;
  handleOnly?: boolean;
  api: CommerceAPIOperations;
  resourcePicker?: React.FC<ResourcePickerProps>;
  pluginId: string;
  pluginName: string;
  resourceName: string;
  previewType?: string;
}

export interface ResourcePreviewCellProps {
  resource: Resource;
  button?: boolean;
  selected?: boolean;
  className?: string;
}

<<<<<<< HEAD
export const ResourcePreviewCell: React.FC<ResourcePreviewCellProps> = props =>{
return   useObserver(() => (
  <ListItem className={props.className} button={props.button} selected={props.selected}>
    {props.resource.image && (
      <ListItemAvatar>
        <Avatar css={{ borderRadius: 4 }} src={props.resource.image.src} />
      </ListItemAvatar>
    )}
    <ListItemText
      primary={
        <div
          css={{
            maxWidth: 400,
            overflow: 'hidden',
            textOverflow: 'ellipsis',
            whiteSpace: 'nowrap',
          }}
        >
          {props.resource.title} - {props.resource.id}
        </div>
      }
    />
  </ListItem>
));
}

=======
export const ResourcePreviewCell: React.FC<ResourcePreviewCellProps> = props =>
  useObserver(() => (
    <ListItem className={props.className} button={props.button} selected={props.selected}>
      {props.resource.image && (
        <ListItemAvatar>
          <Avatar css={{ borderRadius: 4 }} src={props.resource.image.src} />
        </ListItemAvatar>
      )}
      <ListItemText
        primary={
          <div
            css={{
              maxWidth: 400,
              overflow: 'hidden',
              textOverflow: 'ellipsis',
              whiteSpace: 'nowrap',
            }}
          >
            {props.resource.title !== 'untitled' ? (
              <div>
                {props.resource.title} - {props.resource.id}
              </div>
            ) : (
              props.resource.title
            )}
          </div>
        }
      />
    </ListItem>
  ));
>>>>>>> 83f46fd6

export type ResourcePickerProps = CustomReactEditorProps<Resource> & {
  api: CommerceAPIOperations;
  omitIds?: string[];
  resourceName: string;
  title?: string;
};

export const ResourcePicker: React.FC<ResourcePickerProps> = props => {
  const store = useLocalStore(() => ({
    searchInputText: '',
    loading: false,
    resources: [] as Resource[],
    search: throttle(async () => {
      store.loading = true;
      const catchError = (err: any) => {
        console.error('search error:', err);
        props.context.snackBar.show('Oh no! There was an error searching for resources');
      };

      const resourcesResponse = await props.api[props.resourceName]
        .search(store.searchInputText)
        .catch(catchError);

      runInAction(() => {
        if (Array.isArray(resourcesResponse)) {
          store.resources = resourcesResponse.filter(
            resource => !(props.omitIds || []).includes(String(resource.id))
          );
        }
        store.loading = false;
      });
    }, 400),
  }));

  useEffect(() => {
    store.search();
  }, [store.searchInputText]);

  return useObserver(() => (
    <div css={{ display: 'flex', flexDirection: 'column', minWidth: 500, padding: 30 }}>
      <TextField
        css={{ marginBottom: 10 }}
        value={store.searchInputText}
        placeholder={props.title || `Search ${pluralize.plural(props.resourceName)}...`}
        InputProps={{
          style: {
            padding: '8px 0px',
          },
          startAdornment: (
            <InputAdornment css={{ margin: '8px -2px 8px 8px' }} position="start">
              <Search css={{ color: 'var(--off-background-7)', fontSize: 20 }} />
            </InputAdornment>
          ),
        }}
        onChange={action(e => (store.searchInputText = e.target.value))}
      />
      {store.loading && <CircularProgress disableShrink css={{ margin: '50px auto' }} />}
      <div>
        {!store.loading &&
          (store.resources.length ? (
            store.resources.map(item => (
              <div
                key={item.id}
                onClick={e => {
                  props.onChange(item);
                }}
              >
                <ResourcePreviewCell
                  selected={String(item.id) === String(props.value?.id)}
                  button
                  resource={item}
                  key={item.id}
                />
              </div>
            ))
          ) : (
            <div>
              <Typography
                css={{
                  margin: '40px 20px',
                  textAlign: 'center',
                  fontSize: 17,
                }}
                variant="caption"
              >
                No {pluralize.plural(props.resourceName)} found
              </Typography>
            </div>
          ))}
      </div>
    </div>
  ));
};

export const ResourcesPickerButton: React.FC<ResourcesPickerButtonProps> = props => {
  const store = useLocalStore(() => ({
    loading: false,
    error: null,
    resourceInfo: null as Resource | null,
    resourceHandle: props.handleOnly && typeof props.value === 'string' ? props.value : undefined,
    resourceId: props.handleOnly
      ? undefined
      : typeof props.value === 'string'
      ? props.value
      : props.value?.options?.get(props.resourceName),
    updateResourceId(newProps: ResourcesPickerButtonProps) {
      this.resourceId = newProps.handleOnly
      ? undefined
      : typeof newProps.value === 'string'
      ? newProps.value
      : newProps.value?.options?.get(newProps.resourceName);
    },
    async getResource() {
      this.error = null;
      this.loading = true;
      try {
        const resourceService = props.api[props.resourceName];
        const value =
          (this.resourceId && (await resourceService.findById(this.resourceId))) ||
          (this.resourceHandle &&
            resourceService.findByHandle &&
            (await resourceService.findByHandle(this.resourceHandle)));
        this.resourceInfo = value || null;
      } catch (e) {
        console.error(e);
        this.error = e as any;
        props.context.snackBar.show(
          `Oh no! There was an error fetching ${pluralize.plural(props.resourceName)}`
        );
      }
      this.loading = false;
    },
    async showPickResouceModal(title?: string) {
      const { value, resourcePicker, ...rest } = props;
      const PickerCompnent = resourcePicker || ResourcePicker;

      const close = await props.context.globalState.openDialog(
        <PickerCompnent
          {...rest}
          resourceName={props.resourceName}
          {...(this.resourceInfo && { value: this.resourceInfo })}
          title={title}
          onChange={action(value => {
            if (value) {
              this.resourceHandle = value.handle;
              this.resourceId = String(value.id);
              this.getResource();
              if (props.handleOnly) {
                props.onChange(this.resourceHandle);
              } else {
                if (props.field?.isTargeting) {
                  props.onChange(this.resourceId);
                } else {
                  props.onChange(
                    props.api[props.resourceName].getRequestObject(this.resourceId, value)
                  );
                }
              }
            }
            close();
          })}
        />,
        false,
        {
          PaperProps: {
            // Align modal to top so doesn't jump around centering itself when
            // grows and shrinks to show more/less resources or loading
            style: {
              alignSelf: 'flex-start',
            },
          },
        }
      );
    },
  }));

  useEffect(() => {
    store.updateResourceId(props);
    store.getResource();
  }, [props.value]);

  useEffect(() => {
    const hasPreviewFields = Boolean(
      props.context.designerState.editingModel?.fields.find(
        (field: { type: string }) => field.type === props.previewType
      )
    );
    if (
      hasPreviewFields &&
      props.context.globalState.globalDialogs.length === 0 &&
      props.context.designerState?.editingContentModel &&
      props.isPreview &&
      (!props.value || store.error)
    ) {
      setTimeout(() => store.showPickResouceModal(`Pick a ${props.resourceName} to preview`));
    }
  }, [store.error]);

  return useObserver(() => {
    const pluginSettings = props.context.user.organization.value.settings.plugins.get(
      props.pluginId
    );

    if (!pluginSettings.get('hasConnected')) {
      return <SetEcomKeysMessage pluginId={props.pluginId} pluginName={props.pluginName} />;
    }
    return (
      <div css={{ display: 'flex', flexDirection: 'column', padding: '10px 0' }}>
        {store.loading && (
          <CircularProgress size={20} disableShrink css={{ margin: '30px auto' }} />
        )}
        {store.resourceInfo && (
          <Paper
            css={{
              position: 'relative',
            }}
          >
            <ResourcePreviewCell button css={{ paddingRight: 30 }} resource={store.resourceInfo} />
            <IconButton
              css={{
                position: 'absolute',
                right: 2,
                top: 0,
                bottom: 0,
                height: 50,
                marginTop: 'auto',
                marginBottom: 'auto',
              }}
              onClick={() => {
                store.showPickResouceModal();
              }}
            >
              <Create css={{ color: '#888' }} />
            </IconButton>
          </Paper>
        )}
        {!store.resourceInfo && !store.loading && (
          <Button
            color="primary"
            variant="contained"
            onClick={() => {
              store.showPickResouceModal();
            }}
          >
            Choose {props.resourceName}
          </Button>
        )}
      </div>
    );
  });
};<|MERGE_RESOLUTION|>--- conflicted
+++ resolved
@@ -53,34 +53,7 @@
   className?: string;
 }
 
-<<<<<<< HEAD
-export const ResourcePreviewCell: React.FC<ResourcePreviewCellProps> = props =>{
-return   useObserver(() => (
-  <ListItem className={props.className} button={props.button} selected={props.selected}>
-    {props.resource.image && (
-      <ListItemAvatar>
-        <Avatar css={{ borderRadius: 4 }} src={props.resource.image.src} />
-      </ListItemAvatar>
-    )}
-    <ListItemText
-      primary={
-        <div
-          css={{
-            maxWidth: 400,
-            overflow: 'hidden',
-            textOverflow: 'ellipsis',
-            whiteSpace: 'nowrap',
-          }}
-        >
-          {props.resource.title} - {props.resource.id}
-        </div>
-      }
-    />
-  </ListItem>
-));
-}
-
-=======
+
 export const ResourcePreviewCell: React.FC<ResourcePreviewCellProps> = props =>
   useObserver(() => (
     <ListItem className={props.className} button={props.button} selected={props.selected}>
@@ -111,7 +84,7 @@
       />
     </ListItem>
   ));
->>>>>>> 83f46fd6
+
 
 export type ResourcePickerProps = CustomReactEditorProps<Resource> & {
   api: CommerceAPIOperations;
