--- conflicted
+++ resolved
@@ -1,10 +1,6 @@
 {
   "name": "@builder.io/commerce-plugin-tools",
-<<<<<<< HEAD
-  "version": "0.2.3-5",
-=======
   "version": "0.2.3",
->>>>>>> 265c2a65
   "description": "",
   "keywords": [],
   "main": "dist/index.umd.js",
