--- conflicted
+++ resolved
@@ -52,7 +52,6 @@
   options?: { searchText?: string; resourceEntryId?: string }
 ) => Promise<ResourceEntryType[]>;
 
-<<<<<<< HEAD
 export type APIOperations =  {  getResourceTypes: GetResourceTypes;
   getEntriesByResourceType?: GetEntriesByResourceType }
 
@@ -62,9 +61,7 @@
     settings: any
   ) => APIOperations | Promise<APIOperations>) => {
 
-=======
-export const registerDataPlugin = async (config: DataPluginOptions) => {
->>>>>>> b6dfa6e6
+
   const registerEditors = async () => {
     const savedSettings = appState.user.organization.value.settings.plugins.get(config.id);
     const allSettings =  {
