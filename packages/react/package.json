--- conflicted
+++ resolved
@@ -1,10 +1,6 @@
 {
   "name": "@builder.io/react",
-<<<<<<< HEAD
-  "version": "3.2.10-4",
-=======
-  "version": "3.2.10",
->>>>>>> 73d87d96
+  "version": "3.2.11-0",
   "description": "",
   "keywords": [],
   "main": "dist/builder-react.cjs.js",
