--- conflicted
+++ resolved
@@ -125,15 +125,10 @@
     "@builder.io/sdk": "workspace:*",
     "@emotion/core": "^10.0.17",
     "hash-sum": "^2.0.0",
-<<<<<<< HEAD
     "nx": "^16.6.0",
     "nx-cloud": "^16.2.0",
-    "preact": "^10.1.0",
-    "vm2": "^3.9.18"
-=======
     "isolated-vm": "^4.5.0",
     "preact": "^10.1.0"
->>>>>>> 12da13b2
   },
   "installConfig": {
     "hoistingLimits": "workspaces"
