--- conflicted
+++ resolved
@@ -1,10 +1,6 @@
 {
   "name": "@builder.io/react",
-<<<<<<< HEAD
-  "version": "2.0.4-12",
-=======
   "version": "2.0.4",
->>>>>>> 49d52b6e
   "description": "",
   "keywords": [],
   "main": "dist/builder-react.cjs.js",
