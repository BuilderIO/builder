{
  "name": "@builder.io/react",
<<<<<<< HEAD
  "version": "1.1.45-35",
=======
  "version": "1.1.45-24",
>>>>>>> 5ea3e5a5
  "description": "",
  "keywords": [],
  "main": "dist/builder-react.cjs.js",
  "unpkg": "dist/builder-react.unpkg.js",
  "module": "dist/builder-react.es5.js",
  "typings": "dist/types/src/builder-react.d.ts",
  "author": "Steve Sewell <steve@builder.io>",
  "repository": {
    "type": "git",
    "url": "https://github.com/BuilderIO/builder"
  },
  "license": "MIT",
  "engines": {
    "node": ">=6.0.0"
  },
  "tags": [
    "react",
    "builder.io"
  ],
  "scripts": {
    "_unlink": "npm unlink *",
    "_install": "npm install",
    "lint": "tslint -t codeFrame '../**/*.ts' 'test/**/*.ts'",
    "prebuild": "rimraf dist",
    "build": "NODE_ENV=production tsc --module commonjs && rollup -c rollup.config.ts",
    "build:docs": "typedoc --out docs --target es6 --theme minimal --mode file src",
    "start": "rollup -c rollup.config.ts -w",
    "test": "jest",
    "test:watch": "jest --watch",
    "test:prod": "npm run lint && npm run test -- --coverage --no-cache",
    "deploy-docs": "ts-node tools/gh-pages-publish",
    "report-coverage": "cat ./coverage/lcov.info≈ | coveralls",
    "commit": "git-cz",
    "release": "npm run build && ALLOW_PUBLISH=true npm publish",
    "release:patch": "npm run build && npm version patch && ALLOW_PUBLISH=true npm publish",
    "release:nightly": "npm run build && npm version prerelease --no-git-tag-version && ALLOW_PUBLISH=true npm publish --tag nightly",
    "release:dev": "npm run build && npm version prerelease --no-git-tag-version && ALLOW_PUBLISH=true npm publish --tag dev",
    "semantic-release": "semantic-release",
    "semantic-release-prepare": "ts-node tools/semantic-release-prepare",
    "precommit": "lint-staged",
    "ci:test": "npm run test",
    "ci:build": "npm run build",
    "ci:lint": "npx prettier --check '**/*.{js,jsx,ts,tsx,md,json}'"
  },
  "lint-staged": {
    "**/*.{js,jsx,ts,tsx,md,json}": [
      "prettier --write",
      "git add"
    ]
  },
  "config": {
    "commitizen": {
      "path": "node_modules/cz-conventional-changelog"
    },
    "validate-commit-msg": {
      "types": "conventional-commit-types",
      "helpMessage": "Use \"npm run commit\" instead, we use conventional-changelog format :) (https://github.com/commitizen/cz-cli)"
    }
  },
  "jest": {
    "transform": {
      ".(ts|tsx|jsx)": "ts-jest"
    },
    "testRegex": "(/__tests__/.*|\\.(test|spec))\\.(ts|tsx)$",
    "moduleFileExtensions": [
      "ts",
      "tsx",
      "js"
    ],
    "testURL": "http://localhost/",
    "coveragePathIgnorePatterns": [
      "/node_modules/",
      "/test/"
    ],
    "moduleDirectories": [
      "<rootDir>/node_modules"
    ],
    "coverageThreshold": {
      "global": {
        "branches": 25,
        "functions": 25,
        "lines": 25,
        "statements": 25
      }
    },
    "collectCoverage": true
  },
  "devDependencies": {
    "@builder.io/block-publish": "^1.1.2",
    "@testing-library/jest-dom": "^4.0.0",
    "@testing-library/react": "^9.1.0",
    "@types/hash-sum": "^1.0.0",
    "@types/jest": "^22.2.3",
    "@types/node": "^10.17.13",
    "@types/object-hash": "^1.3.0",
    "@types/react": "^16.4.1",
    "@types/react-dom": "^16.0.7",
    "@types/react-test-renderer": "^16.9.2",
    "@types/rollup-plugin-commonjs": "^9.2.0",
    "@types/rollup-plugin-json": "^3.0.1",
    "@types/rollup-plugin-node-resolve": "^4.1.0",
    "@types/rollup-plugin-sourcemaps": "^0.4.0",
    "colors": "^1.1.2",
    "commitizen": "^4.2.4",
    "coveralls": "^3.0.0",
    "cross-env": "^5.0.1",
    "cz-conventional-changelog": "^2.0.0",
    "husky": "^0.14.0",
    "jest": "^25.5.4",
    "lint-staged": "^7.0.0",
    "prettier": "^1.4.4",
    "prompt": "^1.0.0",
    "react-test-renderer": "^16.13 || ^17.0.1",
    "replace-in-file": "^3.0.0-beta.2",
    "rimraf": "^2.6.1",
    "rollup": "^1.32.1",
    "rollup-plugin-alias": "^1.5.1",
    "rollup-plugin-babel-minify": "^9.1.1",
    "rollup-plugin-commonjs": "^9.0.0",
    "rollup-plugin-json": "^3.0.0",
    "rollup-plugin-node-resolve": "^3.0.0",
    "rollup-plugin-re": "^1.0.7",
    "rollup-plugin-replace": "^2.0.0",
    "rollup-plugin-sourcemaps": "^0.4.2",
    "rollup-plugin-terser": "^5.3.1",
    "rollup-plugin-typescript2": "^0.11.1",
    "semantic-release": "^17.4.2",
    "ts-jest": "^25.5.1",
    "ts-node": "^6.0.0",
    "tslint": "^5.8.0",
    "tslint-config-prettier": "^1.1.0",
    "tslint-config-standard": "^7.0.0",
    "typedoc": "^0.20.36",
    "typescript": "^3.8.3",
    "validate-commit-msg": "^2.12.2"
  },
  "//": "TODO: maybe make @builder.io/sdk peerdependency",
  "optionalDependencies": {
    "create-react-context": "^0.2.3",
    "node-fetch": "^2.3.0",
    "prop-types": "^15.7.2"
  },
  "dependencies": {
    "@builder.io/sdk": "^1.1.23-12",
    "@emotion/core": "^10.0.17",
    "hash-sum": "^2.0.0",
    "preact": "^10.1.0",
    "react": ">=14",
    "react-dom": ">=14",
    "tslib": "^1.10.0",
    "vm2": "^3.6.4"
  },
  "gitHead": "4d96fbc32864698afbb355ab991c6d90be991951"
}<|MERGE_RESOLUTION|>--- conflicted
+++ resolved
@@ -1,10 +1,6 @@
 {
   "name": "@builder.io/react",
-<<<<<<< HEAD
   "version": "1.1.45-35",
-=======
-  "version": "1.1.45-24",
->>>>>>> 5ea3e5a5
   "description": "",
   "keywords": [],
   "main": "dist/builder-react.cjs.js",
