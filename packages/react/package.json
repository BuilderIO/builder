{
  "name": "@builder.io/react",
<<<<<<< HEAD
  "version": "3.0.5-0",
=======
  "version": "3.0.5",
>>>>>>> 4352bd8a
  "description": "",
  "keywords": [],
  "main": "dist/builder-react.cjs.js",
  "unpkg": "dist/builder-react.unpkg.js",
  "module": "dist/builder-react.es5.js",
  "typings": "dist/types/src/builder-react.d.ts",
  "author": "Steve Sewell <steve@builder.io>",
  "repository": {
    "type": "git",
    "url": "https://github.com/BuilderIO/builder"
  },
  "license": "MIT",
  "engines": {
    "node": ">=6.0.0"
  },
  "tags": [
    "react",
    "builder.io"
  ],
  "scripts": {
    "docs": "typedoc",
    "lint": "tslint -t codeFrame '../**/*.ts' 'test/**/*.ts'",
    "prebuild": "rimraf dist",
    "build": "NODE_ENV=production tsc --module commonjs && rollup -c rollup.config.ts",
    "build:docs": "typedoc --out docs --target es6 --theme minimal --mode file src",
    "start": "rollup -c rollup.config.ts -w",
    "test": "jest",
    "test:watch": "jest --watch",
    "test:prod": "yarn lint && yarn test -- --coverage --no-cache",
    "deploy-docs": "ts-node tools/gh-pages-publish",
    "report-coverage": "cat ./coverage/lcov.info≈ | coveralls",
    "commit": "git-cz",
    "release": "yarn build && npm publish",
    "release:major": "yarn build && yarn version major && yarn npm publish",
    "release:minor": "yarn build && yarn version minor && yarn npm publish",
    "release:patch": "yarn build && yarn version patch && yarn npm publish",
    "release:nightly": "yarn build && yarn version prerelease && yarn npm publish --tag nightly",
    "release:dev": "yarn build && yarn version prerelease && yarn npm publish --tag dev",
    "semantic-release": "semantic-release",
    "semantic-release-prepare": "ts-node tools/semantic-release-prepare",
    "precommit": "lint-staged",
    "ci:test": "yarn test",
    "ci:build": "yarn build"
  },
  "lint-staged": {
    "**/*.{js,jsx,ts,tsx,md,json}": [
      "prettier --write",
      "git add"
    ]
  },
  "config": {
    "commitizen": {
      "path": "node_modules/cz-conventional-changelog"
    },
    "validate-commit-msg": {
      "types": "conventional-commit-types",
      "helpMessage": "Use \"yarn commit\" instead, we use conventional-changelog format :) (https://github.com/commitizen/cz-cli)"
    }
  },
  "devDependencies": {
    "@builder.io/block-publish": "^1.1.2",
    "@testing-library/jest-dom": "^5.16.4",
    "@testing-library/react": "^12.1.5",
    "@types/hash-sum": "^1.0.0",
    "@types/jest": "^22.2.3",
    "@types/node": "^10.17.13",
    "@types/object-hash": "^1.3.0",
    "@types/react": "^16.4.1",
    "@types/react-dom": "^16.0.7",
    "@types/react-test-renderer": "^16.9.2",
    "@types/rollup-plugin-commonjs": "^9.2.0",
    "@types/rollup-plugin-json": "^3.0.3",
    "@types/rollup-plugin-node-resolve": "^4.1.0",
    "colors": "^1.1.2",
    "commitizen": "^4.2.4",
    "coveralls": "^3.0.0",
    "cross-env": "^5.0.1",
    "cz-conventional-changelog": "^2.0.0",
    "husky": "^0.14.0",
    "jest": "^28.1.3",
    "jest-environment-jsdom": "^28.1.3",
    "lint-staged": "^7.0.0",
    "prettier": "^2.8.8",
    "prompt": "^1.0.0",
    "react": ">=16.8.0",
    "react-dom": ">=16.8.0",
    "react-test-renderer": "^16.13 || ^17.0.1",
    "replace-in-file": "^3.0.0-beta.2",
    "rimraf": "^2.6.1",
    "rollup": "^2.38.5",
    "rollup-plugin-alias": "^1.5.1",
    "rollup-plugin-commonjs": "^10.1.0",
    "rollup-plugin-json": "^3.0.0",
    "rollup-plugin-node-resolve": "^3.0.0",
    "rollup-plugin-re": "^1.0.7",
    "rollup-plugin-replace": "^2.0.0",
    "rollup-plugin-sourcemaps": "^0.6.3",
    "rollup-plugin-terser": "^5.3.1",
    "rollup-plugin-typescript2": "^0.32.1",
    "semantic-release": "^19.0.3",
    "ts-jest": "^28.0.6",
    "ts-node": "^6.0.0",
    "tslib": "^2.4.0",
    "tslint": "^5.8.0",
    "tslint-config-prettier": "^1.1.0",
    "tslint-config-standard": "^7.0.0",
    "typedoc": "^0.23.0",
    "typedoc-plugin-markdown": "^3.13.3",
    "typescript": "^4.7.4",
    "validate-commit-msg": "^2.12.2"
  },
  "//": "TODO: maybe make @builder.io/sdk peerdependency",
  "optionalDependencies": {
    "node-fetch": "^2.6.1",
    "prop-types": "^15.7.2"
  },
  "peerDependencies": {
    "react": ">=16.8.0",
    "react-dom": ">=16.8.0"
  },
  "dependencies": {
    "@builder.io/sdk": "workspace:*",
    "@emotion/core": "^10.0.17",
    "hash-sum": "^2.0.0",
    "preact": "^10.1.0",
    "vm2": "^3.9.18"
  },
  "installConfig": {
    "hoistingLimits": "workspaces"
  },
  "gitHead": "4d96fbc32864698afbb355ab991c6d90be991951",
  "stableVersion": "3.0.4"
}<|MERGE_RESOLUTION|>--- conflicted
+++ resolved
@@ -1,10 +1,6 @@
 {
   "name": "@builder.io/react",
-<<<<<<< HEAD
-  "version": "3.0.5-0",
-=======
   "version": "3.0.5",
->>>>>>> 4352bd8a
   "description": "",
   "keywords": [],
   "main": "dist/builder-react.cjs.js",
@@ -135,6 +131,5 @@
   "installConfig": {
     "hoistingLimits": "workspaces"
   },
-  "gitHead": "4d96fbc32864698afbb355ab991c6d90be991951",
-  "stableVersion": "3.0.4"
+  "gitHead": "4d96fbc32864698afbb355ab991c6d90be991951"
 }