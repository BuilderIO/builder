{
  "name": "@builder.io/react",
<<<<<<< HEAD
  "version": "3.1.0",
=======
  "version": "3.1.1",
>>>>>>> 8b8ce26b
  "description": "",
  "keywords": [],
  "main": "dist/builder-react.cjs.js",
  "unpkg": "dist/builder-react.unpkg.js",
  "module": "dist/builder-react.es5.js",
  "typings": "dist/types/src/builder-react.d.ts",
  "author": "Steve Sewell <steve@builder.io>",
  "repository": {
    "type": "git",
    "url": "https://github.com/BuilderIO/builder"
  },
  "license": "MIT",
  "engines": {
    "node": ">=6.0.0"
  },
  "tags": [
    "react",
    "builder.io"
  ],
  "scripts": {
    "docs": "typedoc",
    "lint": "tslint -t codeFrame '../**/*.ts' 'test/**/*.ts'",
    "prebuild": "rimraf dist",
    "build": "NODE_ENV=production tsc --module commonjs && rollup -c rollup.config.ts",
    "build:docs": "typedoc --out docs --target es6 --theme minimal --mode file src",
    "start": "rollup -c rollup.config.ts -w",
    "test": "jest",
    "test:watch": "jest --watch",
    "test:prod": "yarn lint && yarn test -- --coverage --no-cache",
    "deploy-docs": "ts-node tools/gh-pages-publish",
    "report-coverage": "cat ./coverage/lcov.info≈ | coveralls",
    "commit": "git-cz",
    "release": "yarn build && npm publish",
    "release:major": "yarn build && yarn version major && yarn npm publish",
    "release:minor": "yarn build && yarn version minor && yarn npm publish",
    "release:patch": "yarn build && yarn version patch && yarn npm publish",
    "release:nightly": "yarn build && yarn version prerelease && yarn npm publish --tag nightly",
    "release:dev": "yarn build && yarn version prerelease && yarn npm publish --tag dev",
    "semantic-release": "semantic-release",
    "semantic-release-prepare": "ts-node tools/semantic-release-prepare",
    "precommit": "lint-staged",
    "ci:test": "yarn test",
    "ci:build": "yarn build"
  },
  "lint-staged": {
    "**/*.{js,jsx,ts,tsx,md,json}": [
      "prettier --write",
      "git add"
    ]
  },
  "config": {
    "commitizen": {
      "path": "node_modules/cz-conventional-changelog"
    },
    "validate-commit-msg": {
      "types": "conventional-commit-types",
      "helpMessage": "Use \"yarn commit\" instead, we use conventional-changelog format :) (https://github.com/commitizen/cz-cli)"
    }
  },
  "devDependencies": {
    "@builder.io/block-publish": "^1.1.2",
    "@testing-library/jest-dom": "^5.16.4",
    "@testing-library/react": "^14.0.0",
    "@types/hash-sum": "^1.0.0",
    "@types/jest": "^22.2.3",
    "@types/node": "^10.17.13",
    "@types/object-hash": "^1.3.0",
    "@types/react": "^16.4.1",
    "@types/react-dom": "^16.0.7",
    "@types/react-test-renderer": "^16.9.2",
    "@types/rollup-plugin-commonjs": "^9.2.0",
    "@types/rollup-plugin-json": "^3.0.3",
    "@types/rollup-plugin-node-resolve": "^4.1.0",
    "colors": "^1.1.2",
    "commitizen": "^4.2.4",
    "coveralls": "^3.0.0",
    "cross-env": "^5.0.1",
    "cz-conventional-changelog": "^2.0.0",
    "husky": "^0.14.0",
    "jest": "^28.1.3",
    "jest-environment-jsdom": "^28.1.3",
    "lint-staged": "^7.0.0",
    "nx": "^16.6.0",
    "nx-cloud": "^16.2.0",
    "prettier": "^2.8.8",
    "prompt": "^1.0.0",
    "react": ">=16.8.0",
    "react-dom": ">=16.8.0",
    "react-test-renderer": "^18.2.0",
    "replace-in-file": "^3.0.0-beta.2",
    "rimraf": "^2.6.1",
    "rollup": "^2.38.5",
    "rollup-plugin-alias": "^1.5.1",
    "rollup-plugin-commonjs": "^10.1.0",
    "rollup-plugin-json": "^3.0.0",
    "rollup-plugin-node-resolve": "^3.0.0",
    "rollup-plugin-re": "^1.0.7",
    "rollup-plugin-replace": "^2.0.0",
    "rollup-plugin-sourcemaps": "^0.6.3",
    "rollup-plugin-terser": "^5.3.1",
    "rollup-plugin-typescript2": "^0.32.1",
    "semantic-release": "^19.0.3",
    "ts-jest": "^28.0.6",
    "ts-node": "^6.0.0",
    "tslib": "^2.4.0",
    "tslint": "^5.8.0",
    "tslint-config-prettier": "^1.1.0",
    "tslint-config-standard": "^7.0.0",
    "typedoc": "^0.23.0",
    "typedoc-plugin-markdown": "^3.13.3",
    "typescript": "^4.7.4",
    "validate-commit-msg": "^2.12.2"
  },
  "//": "TODO: maybe make @builder.io/sdk peerdependency",
  "optionalDependencies": {
    "node-fetch": "^2.6.1",
    "prop-types": "^15.7.2"
  },
  "peerDependencies": {
    "react": ">=16.8.0",
    "react-dom": ">=16.8.0"
  },
  "dependencies": {
    "@builder.io/sdk": "workspace:*",
    "@emotion/core": "^10.0.17",
    "hash-sum": "^2.0.0",
    "isolated-vm": "^4.5.0",
    "preact": "^10.1.0"
  },
  "installConfig": {
    "hoistingLimits": "workspaces"
  },
  "gitHead": "4d96fbc32864698afbb355ab991c6d90be991951"
}<|MERGE_RESOLUTION|>--- conflicted
+++ resolved
@@ -1,10 +1,6 @@
 {
   "name": "@builder.io/react",
-<<<<<<< HEAD
-  "version": "3.1.0",
-=======
   "version": "3.1.1",
->>>>>>> 8b8ce26b
   "description": "",
   "keywords": [],
   "main": "dist/builder-react.cjs.js",
