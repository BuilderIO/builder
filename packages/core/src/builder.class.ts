--- conflicted
+++ resolved
@@ -2376,41 +2376,8 @@
     }
   }
 
-<<<<<<< HEAD
-  private getSdkHeaders():
-    | {
-        'X-Builder-SDK': string;
-        'X-Builder-SDK-GEN': '1';
-        'X-Builder-SDK-Version': string;
-      }
-    | {} {
-    if (!Builder.sdkInfo) {
-      return {};
-    }
-
-    return {
-      'X-Builder-SDK': Builder.sdkInfo.name,
-      'X-Builder-SDK-GEN': '1',
-      'X-Builder-SDK-Version': Builder.sdkInfo.version,
-    } as const;
-  }
-
-  private addSdkHeaders(fetchOptions: any) {
-    return {
-      ...fetchOptions,
-      headers: {
-        ...fetchOptions.headers,
-        ...this.getSdkHeaders(),
-      },
-    };
-  }
-
-  private makeFetchApiCall(url: string, requestOptions: any): Promise<any> {
-    return getFetch()(url, this.addSdkHeaders(requestOptions));
-=======
   private makeFetchApiCall(url: string, requestOptions: SimplifiedFetchOptions): Promise<any> {
     return getFetch()(url, requestOptions);
->>>>>>> a54268d4
   }
 
   private flattenMongoQuery(obj: any, _current?: any, _res: any = {}): { [key: string]: string } {
