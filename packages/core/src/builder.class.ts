--- conflicted
+++ resolved
@@ -2366,9 +2366,6 @@
     }
   }
 
-<<<<<<< HEAD
-  private flushGetContentQueue(usePastQueue = false, useQueue?: GetContentOptions[], additionalOptions?: AdditionalOptions) {
-=======
   private makeFetchApiCall(url: string, requestOptions: any): Promise<any> {
     return getFetch()(url, requestOptions);
   }
@@ -2391,8 +2388,7 @@
     return _res;
   }
 
-  private flushGetContentQueue(usePastQueue = false, useQueue?: GetContentOptions[]) {
->>>>>>> 20793f7e
+  private flushGetContentQueue(usePastQueue = false, useQueue?: GetContentOptions[], additionalOptions?: AdditionalOptions) {
     if (!this.apiKey) {
       throw new Error(
         `Fetching content failed, expected apiKey to be defined instead got: ${this.apiKey}`
