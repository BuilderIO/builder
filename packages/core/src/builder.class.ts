--- conflicted
+++ resolved
@@ -2211,12 +2211,9 @@
     return observable;
   }
 
-<<<<<<< HEAD
-=======
   // this is needed to satisfy the Angular SDK, which used to rely on the more complex version of `requestUrl`.
   // even though we only use `fetch()` now, we prefer to keep the old behavior and use the `fetch` that comes from
   // the core SDK for consistency
->>>>>>> ba3dbd1b
   requestUrl(
     url: string,
     options?: { headers: { [header: string]: number | string | string[] | undefined } }
