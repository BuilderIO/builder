{
  "name": "@builder.io/e2e-nextjs-react",
  "private": true,
  "version": "0.0.1",
  "type": "module",
  "scripts": {
    "dev": "next dev",
    "build": "next build",
    "start": "next start",
    "lint": "next lint",
<<<<<<< HEAD
    "e2e": "../../node_modules/.bin/playwright test",
    "serve": "pnpm start"
=======
    "e2e": "SDK=react ../../node_modules/.bin/playwright test",
    "serve": "yarn start"
>>>>>>> 2b447347
  },
  "dependencies": {
    "@builder.io/sdk-react": "workspace:*",
    "@builder.io/sdks-e2e-tests": "workspace:*",
    "next": "^12.2.5",
    "react": "^18.2.0",
    "react-dom": "^18.2.0"
  },
  "devDependencies": {
    "@types/react": "^18.0.14",
    "@types/react-dom": "^18.0.5",
    "rimraf": "^3.0.2",
    "typescript": "^4"
  }
}<|MERGE_RESOLUTION|>--- conflicted
+++ resolved
@@ -8,13 +8,8 @@
     "build": "next build",
     "start": "next start",
     "lint": "next lint",
-<<<<<<< HEAD
-    "e2e": "../../node_modules/.bin/playwright test",
+    "e2e": "SDK=react ../../node_modules/.bin/playwright test",
     "serve": "pnpm start"
-=======
-    "e2e": "SDK=react ../../node_modules/.bin/playwright test",
-    "serve": "yarn start"
->>>>>>> 2b447347
   },
   "dependencies": {
     "@builder.io/sdk-react": "workspace:*",
