{
  "name": "@e2e/next-app-dir-client",
  "private": true,
  "type": "module",
  "scripts": {
    "dev": "next dev",
    "build": "next build",
    "start": "next start",
    "lint": "next lint",
    "serve": "yarn start"
  },
  "dependencies": {
    "@builder.io/sdk-react": "workspace:*",
    "@e2e/tests": "workspace:*",
<<<<<<< HEAD
    "isolated-vm": "^4.6.0",
    "next": "latest",
    "nx": "^16.6.0",
    "nx-cloud": "^16.2.0",
=======
    "next": "13.4.20-canary.10",
>>>>>>> a899abbc
    "react": "^18.2.0",
    "react-dom": "^18.2.0"
  },
  "devDependencies": {
    "@types/react": "^18.0.14",
    "@types/react-dom": "^18.0.5",
<<<<<<< HEAD
=======
    "nx": "^16.6.0",
    "nx-cloud": "^16.2.0",
>>>>>>> a899abbc
    "typescript": "^5.1.6"
  },
  "nx": {
    "targets": {
      "build": {
        "outputs": [
          "{projectRoot}/.next"
        ]
      }
    }
  }
}<|MERGE_RESOLUTION|>--- conflicted
+++ resolved
@@ -12,25 +12,16 @@
   "dependencies": {
     "@builder.io/sdk-react": "workspace:*",
     "@e2e/tests": "workspace:*",
-<<<<<<< HEAD
     "isolated-vm": "^4.6.0",
-    "next": "latest",
-    "nx": "^16.6.0",
-    "nx-cloud": "^16.2.0",
-=======
     "next": "13.4.20-canary.10",
->>>>>>> a899abbc
     "react": "^18.2.0",
     "react-dom": "^18.2.0"
   },
   "devDependencies": {
     "@types/react": "^18.0.14",
     "@types/react-dom": "^18.0.5",
-<<<<<<< HEAD
-=======
     "nx": "^16.6.0",
     "nx-cloud": "^16.2.0",
->>>>>>> a899abbc
     "typescript": "^5.1.6"
   },
   "nx": {
