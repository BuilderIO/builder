/**
 * @type {import('next').NextConfig}
 */
export default {
  experimental: {
    externalDir: true,
<<<<<<< HEAD
  },
  webpack: (config) => {
    // TO-DO: why is this still needed?
    config.externals = ['isolated-vm', ...(config.externals || [])];

    return config;
=======
>>>>>>> a899abbc
  },
};<|MERGE_RESOLUTION|>--- conflicted
+++ resolved
@@ -4,14 +4,5 @@
 export default {
   experimental: {
     externalDir: true,
-<<<<<<< HEAD
-  },
-  webpack: (config) => {
-    // TO-DO: why is this still needed?
-    config.externals = ['isolated-vm', ...(config.externals || [])];
-
-    return config;
-=======
->>>>>>> a899abbc
   },
 };