import { Component } from '@angular/core';
// fails because type imports cannot be injected
// eslint-disable-next-line @typescript-eslint/consistent-type-imports
import { ActivatedRoute } from '@angular/router';
import type { RegisteredComponent } from '@builder.io/sdk-angular';
import { BuilderBlockWithClassNameComponent } from './builder-block-with-class-name.component';
import { HelloComponent } from './hello.component';

interface BuilderProps {
  apiVersion: string;
  canTrack?: boolean;
  trustedHosts?: undefined;
  apiKey: string;
  model: string;
  content: any;
  data?: any;
  apiHost?: string;
}

@Component({
  selector: 'catch-all-route',
  template: `
    <ng-container *ngIf="content; else notFound">
      <builder-content
        [model]="model"
        [content]="content"
        [apiKey]="apiKey"
        [trustedHosts]="trustedHosts"
        [canTrack]="canTrack"
        [customComponents]="customComponents"
        [data]="data"
        [apiHost]="apiHost"
      ></builder-content>
    </ng-container>

    <ng-template #notFound>
      <div>404 - Content not found</div>
    </ng-template>
  `,
})
export class CatchAllComponent {
  canTrack: BuilderProps['canTrack'];
  trustedHosts: BuilderProps['trustedHosts'];
  apiKey: BuilderProps['apiKey'] = 'abcd';
  model: BuilderProps['model'] = 'page';
  content: BuilderProps['content'];
  data: BuilderProps['data'];
  apiHost: BuilderProps['apiHost'];

  customComponents: RegisteredComponent[] = [
    {
      component: HelloComponent,
      name: 'Hello',
      inputs: [],
      defaultChildren: [
        {
          '@type': '@builder.io/sdk:Element',
          '@version': 2,
          id: 'builder-ebca7d55d34f4fc9a6536600959cef5d',
          component: {
            name: 'Text',
            options: {
              text: 'inside an h1',
            },
          },
        },
      ],
    },
    {
      name: 'BuilderBlockWithClassName',
      component: BuilderBlockWithClassNameComponent,
      shouldReceiveBuilderProps: {
        builderBlock: true,
        builderContext: true,
        builderComponents: true,
      },
      inputs: [
        {
          name: 'content',
          type: 'uiBlocks',
          defaultValue: [
            {
              '@type': '@builder.io/sdk:Element',
              '@version': 2,
              id: 'builder-c6e179528dee4e62b337cf3f85d6496f',
              component: {
                name: 'Text',
                options: {
                  text: 'Enter some text...',
                },
              },
              responsiveStyles: {
                large: {
                  display: 'flex',
                  flexDirection: 'column',
                  position: 'relative',
                  flexShrink: '0',
                  boxSizing: 'border-box',
                  marginTop: '20px',
                  lineHeight: 'normal',
                  height: 'auto',
                },
              },
            },
          ],
        },
      ],
    },
  ];

  constructor(private activatedRoute: ActivatedRoute) {}

  ngOnInit() {
    this.activatedRoute.data.subscribe((data: any) => {
      this.content = data.content?.content;
      this.canTrack = data.content?.canTrack;
      this.trustedHosts = data.content?.trustedHosts;
      this.data = data.content?.data;
<<<<<<< HEAD
      this.apiHost = data.content?.apiHost;
=======
      this.model = data.content?.model;
>>>>>>> ec51c268
    });
  }
}<|MERGE_RESOLUTION|>--- conflicted
+++ resolved
@@ -116,11 +116,8 @@
       this.canTrack = data.content?.canTrack;
       this.trustedHosts = data.content?.trustedHosts;
       this.data = data.content?.data;
-<<<<<<< HEAD
       this.apiHost = data.content?.apiHost;
-=======
       this.model = data.content?.model;
->>>>>>> ec51c268
     });
   }
 }