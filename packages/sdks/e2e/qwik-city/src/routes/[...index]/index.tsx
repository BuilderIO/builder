import { component$ } from '@builder.io/qwik';
import { useLocation } from '@builder.io/qwik-city';
import { RenderContent } from '@builder.io/sdk-qwik';
import { getProps } from '@builder.io/sdks-e2e-tests';

export interface MainProps {
  url: string;
}
export default component$(() => {
  const { url } = useLocation();

<<<<<<< HEAD
  const contentProps = getProps(pathname);
=======
  const contentProps = getProps(url.pathname);
>>>>>>> bf3aee5f
  return contentProps ? (
    <RenderContent {...contentProps} />
  ) : (
    <div>Content Not Found</div>
  );
});<|MERGE_RESOLUTION|>--- conflicted
+++ resolved
@@ -9,11 +9,7 @@
 export default component$(() => {
   const { url } = useLocation();
 
-<<<<<<< HEAD
-  const contentProps = getProps(pathname);
-=======
   const contentProps = getProps(url.pathname);
->>>>>>> bf3aee5f
   return contentProps ? (
     <RenderContent {...contentProps} />
   ) : (
