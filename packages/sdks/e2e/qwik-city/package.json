--- conflicted
+++ resolved
@@ -16,13 +16,8 @@
     "preview": "qwik build preview && vite preview --open",
     "start": "vite --open --mode ssr",
     "qwik": "qwik",
-<<<<<<< HEAD
     "serve": "pnpm run dev",
-    "e2e": "../../node_modules/.bin/playwright test"
-=======
-    "serve": "yarn run dev",
     "e2e": "SDK=qwik ../../node_modules/.bin/playwright test"
->>>>>>> 2b447347
   },
   "devDependencies": {
     "@builder.io/qwik": "0.16.2",
