{
  "name": "@builder.io/e2e-do-not-run-qwik",
  "description": "Create a reusable Qwik component library",
  "private": true,
  "type": "module",
  "scripts": {
    "build": "qwik build",
    "build.lib": "vite build",
    "build.types": "tsc --emitDeclarationOnly",
    "dev": "vite --mode ssr",
    "start": "vite --open --mode ssr",
    "qwik": "qwik",
    "serve": "yarn start"
  },
  "devDependencies": {
<<<<<<< HEAD
    "@builder.io/qwik": "BuilderIO/qwik-build#2c316f37c4c91a8f2c285b412e8ec995d60041cc",
=======
    "@builder.io/qwik": "0.100.0",
>>>>>>> bf3aee5f
    "@builder.io/sdk-qwik": "workspace:*",
    "@builder.io/sdks-e2e-tests": "workspace:*",
    "@types/eslint": "8.21.3",
    "@types/node": "^18.15.9",
    "@typescript-eslint/eslint-plugin": "5.56.0",
    "@typescript-eslint/parser": "5.56.0",
    "eslint": "8.36.0",
    "eslint-plugin-qwik": "latest",
    "prettier": "2.8.7",
    "typescript": "5.0.2",
    "undici": "5.21.0",
    "vite": "4.2.1"
  }
}<|MERGE_RESOLUTION|>--- conflicted
+++ resolved
@@ -13,11 +13,7 @@
     "serve": "yarn start"
   },
   "devDependencies": {
-<<<<<<< HEAD
-    "@builder.io/qwik": "BuilderIO/qwik-build#2c316f37c4c91a8f2c285b412e8ec995d60041cc",
-=======
     "@builder.io/qwik": "0.100.0",
->>>>>>> bf3aee5f
     "@builder.io/sdk-qwik": "workspace:*",
     "@builder.io/sdks-e2e-tests": "workspace:*",
     "@types/eslint": "8.21.3",
