<<<<<<< HEAD
import { fileURLToPath, URL } from 'node:url'

import { defineConfig } from 'vite'
import legacy from '@vitejs/plugin-legacy'
import vue2 from '@vitejs/plugin-vue2'
=======
import { fileURLToPath, URL } from 'node:url';

import { defineConfig } from 'vite';
import legacy from '@vitejs/plugin-legacy';
import vue2 from '@vitejs/plugin-vue2';
>>>>>>> a899abbc

// https://vitejs.dev/config/
export default defineConfig({
  plugins: [
    vue2(),
    legacy({
      targets: ['ie >= 11'],
<<<<<<< HEAD
      additionalLegacyPolyfills: ['regenerator-runtime/runtime']
    })
  ],
  resolve: {
    alias: {
      '@': fileURLToPath(new URL('./src', import.meta.url))
    }
  }
})
=======
      additionalLegacyPolyfills: ['regenerator-runtime/runtime'],
    }),
  ],
  resolve: {
    alias: {
      '@': fileURLToPath(new URL('./src', import.meta.url)),
    },
  },
});
>>>>>>> a899abbc
<|MERGE_RESOLUTION|>--- conflicted
+++ resolved
@@ -1,16 +1,8 @@
-<<<<<<< HEAD
-import { fileURLToPath, URL } from 'node:url'
-
-import { defineConfig } from 'vite'
-import legacy from '@vitejs/plugin-legacy'
-import vue2 from '@vitejs/plugin-vue2'
-=======
 import { fileURLToPath, URL } from 'node:url';
 
 import { defineConfig } from 'vite';
 import legacy from '@vitejs/plugin-legacy';
 import vue2 from '@vitejs/plugin-vue2';
->>>>>>> a899abbc
 
 // https://vitejs.dev/config/
 export default defineConfig({
@@ -18,17 +10,6 @@
     vue2(),
     legacy({
       targets: ['ie >= 11'],
-<<<<<<< HEAD
-      additionalLegacyPolyfills: ['regenerator-runtime/runtime']
-    })
-  ],
-  resolve: {
-    alias: {
-      '@': fileURLToPath(new URL('./src', import.meta.url))
-    }
-  }
-})
-=======
       additionalLegacyPolyfills: ['regenerator-runtime/runtime'],
     }),
   ],
@@ -37,5 +18,4 @@
       '@': fileURLToPath(new URL('./src', import.meta.url)),
     },
   },
-});
->>>>>>> a899abbc
+});