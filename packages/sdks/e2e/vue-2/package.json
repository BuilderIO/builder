{
  "name": "@e2e/vue2",
  "private": true,
  "scripts": {
    "dev": "vite",
    "build": "run-p type-check build-only",
    "serve": "vite preview",
    "build-only": "vite build",
    "type-check": "vue-tsc --noEmit"
  },
  "dependencies": {
    "@builder.io/sdk-vue": "workspace:*",
    "@e2e/tests": "workspace:*",
    "vue": "^2.7.7"
  },
  "devDependencies": {
    "@types/node": "^16.11.45",
    "@vitejs/plugin-legacy": "^2.0.0",
    "@vitejs/plugin-vue2": "^1.1.2",
    "@vue/tsconfig": "^0.1.3",
    "npm-run-all": "^4.1.5",
<<<<<<< HEAD
=======
    "nx": "^16.6.0",
    "nx-cloud": "^16.2.0",
>>>>>>> a899abbc
    "terser": "^5.14.2",
    "typescript": "~4.7.4",
    "vite": "^3.0.2",
    "vue-tsc": "^0.38.8"
  }
}<|MERGE_RESOLUTION|>--- conflicted
+++ resolved
@@ -19,11 +19,8 @@
     "@vitejs/plugin-vue2": "^1.1.2",
     "@vue/tsconfig": "^0.1.3",
     "npm-run-all": "^4.1.5",
-<<<<<<< HEAD
-=======
     "nx": "^16.6.0",
     "nx-cloud": "^16.2.0",
->>>>>>> a899abbc
     "terser": "^5.14.2",
     "typescript": "~4.7.4",
     "vite": "^3.0.2",
