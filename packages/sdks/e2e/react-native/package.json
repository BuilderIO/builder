{
  "name": "@e2e/react-native",
  "main": "expo-router/entry",
  "scripts": {
    "start": "expo start",
    "android": "expo run:android",
    "ios": "expo run:ios",
    "web": "expo start --web",
    "build": "expo export -p web",
    "serve": "node server.js",
    "build:ios": "eas build -e development:simulator -p ios --no-wait --local",
    "test": "SERVER_NAME=react-native yarn nx test:e2e @sdk/tests"
  },
  "dependencies": {
    "@builder.io/sdk-react-native": "workspace:*",
    "@react-native-async-storage/async-storage": "1.23.1",
    "@react-navigation/native": "^6.0.2",
    "@sdk/tests": "workspace:*",
    "expo": "~51.0.14",
    "expo-constants": "~16.0.2",
    "expo-dev-client": "~4.0.18",
    "expo-font": "~12.0.7",
    "expo-linking": "~6.3.1",
    "expo-router": "~3.5.16",
    "expo-splash-screen": "~0.27.5",
    "expo-status-bar": "~1.12.1",
    "expo-system-ui": "~3.0.6",
    "expo-web-browser": "~13.0.3",
    "react": "18.2.0",
    "react-dom": "18.2.0",
    "react-native": "0.74.2",
    "react-native-gesture-handler": "~2.16.1",
    "react-native-safe-area-context": "4.10.1",
    "react-native-screens": "3.31.1",
    "react-native-web": "~0.19.10"
  },
  "devDependencies": {
    "@babel/core": "^7.20.0",
<<<<<<< HEAD
    "@types/react": "~18.2.45",
    "@types/react-test-renderer": "^18.0.7",
    "compression": "^1.7.4",
    "eas-cli": "^10.0.3",
    "express": "^4.19.2",
    "morgan": "^1.10.0",
=======
    "@types/react": "^18.3.3",
>>>>>>> ffd51ab8
    "nx": "16.10.0",
    "nx-cloud": "16.5.2",
    "react-test-renderer": "18.2.0",
    "serve": "^14.2.3",
    "typescript": "~5.3.3"
  },
  "private": true,
  "installConfig": {
    "hoistingLimits": "workspaces"
  },
  "version": "1.0.0"
}<|MERGE_RESOLUTION|>--- conflicted
+++ resolved
@@ -36,16 +36,12 @@
   },
   "devDependencies": {
     "@babel/core": "^7.20.0",
-<<<<<<< HEAD
-    "@types/react": "~18.2.45",
+    "@types/react": "^18.3.3",
     "@types/react-test-renderer": "^18.0.7",
     "compression": "^1.7.4",
     "eas-cli": "^10.0.3",
     "express": "^4.19.2",
     "morgan": "^1.10.0",
-=======
-    "@types/react": "^18.3.3",
->>>>>>> ffd51ab8
     "nx": "16.10.0",
     "nx-cloud": "16.5.2",
     "react-test-renderer": "18.2.0",
