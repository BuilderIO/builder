import { CONTENT as columns } from './columns.js';
import { CONTENT as homepage } from './homepage.js';
import { CONTENT as symbols } from './symbols.js';
import { CONTENT as contentBindings } from './content-bindings';
import { CONTENT as symbolBindings } from './symbol-bindings';
import { CONTENT as image } from './image.js';
import { CONTENT as dataBindings } from './data-bindings.js';
import { CONTENT as dataBindingStyles } from './data-binding-styles.js';
import { CONTENT as customBreakpoints } from './custom-breakpoints.js';

// TO-DO: import real content type from SDKs
interface Breakpoints {
  small: number;
  medium: number;
}
type Nullable<T> = T | null | undefined;
type BuilderContent = Partial<{
  data: { [index: string]: any };
  meta?: { breakpoints?: Nullable<Breakpoints>; [index: string]: any };
}>;

function isBrowser(): boolean {
  return typeof window !== 'undefined' && typeof document !== 'undefined';
}

function fastClone<T extends object>(object: T): T {
  return JSON.parse(JSON.stringify(object));
}

const getPathnameFromWindow = (): string =>
  isBrowser() ? window.location.pathname : '';

const getContentForPathname = (pathname: string): BuilderContent | null => {
  let contentWithoutBreakpoints = undefined;
  switch (pathname) {
    case '/can-track-false':
    case '/':
      return homepage;
    case '/columns':
      return columns;
    case '/symbols':
      return symbols;
    case '/symbol-bindings':
      return symbolBindings;
    case '/content-bindings':
      return contentBindings;
    case '/image':
      return image;
    case '/data-bindings':
      return dataBindings;
    case '/data-binding-styles':
      return dataBindingStyles;
    case '/custom-breakpoints':
      return customBreakpoints as BuilderContent;
    case '/custom-breakpoints-reset':
      contentWithoutBreakpoints = fastClone(
        customBreakpoints as BuilderContent
      );
      delete contentWithoutBreakpoints.meta!.breakpoints;
      return contentWithoutBreakpoints;
    default:
      return null;
  }
};

// remove trailing slash from pathname if it exists
// unless it's the root path
const normalizePathname = (pathname: string): string =>
  pathname === '/' ? pathname : pathname.replace(/\/$/, '');

export const getProps = (
  _pathname = getPathnameFromWindow()
): {
  model: string;
  content: BuilderContent;
  apiKey: string;
} | null => {
<<<<<<< HEAD
  const normalizedPathname = normalizePathname(pathname);
  const content = getContentForPathname(normalizedPathname);
=======
  const pathname = normalizePathname(_pathname);
  const content = getContentForPathname(pathname);
>>>>>>> 3843a38a

  if (!content) {
    return null;
  }

  const extraProps =
    pathname === '/can-track-false'
      ? {
          canTrack: false,
        }
      : {};

  return {
    content,
    apiKey: 'f1a790f8c3204b3b8c5c1795aeac4660',
    model: 'page',
    ...extraProps,
  };
};<|MERGE_RESOLUTION|>--- conflicted
+++ resolved
@@ -75,13 +75,8 @@
   content: BuilderContent;
   apiKey: string;
 } | null => {
-<<<<<<< HEAD
-  const normalizedPathname = normalizePathname(pathname);
-  const content = getContentForPathname(normalizedPathname);
-=======
   const pathname = normalizePathname(_pathname);
   const content = getContentForPathname(pathname);
->>>>>>> 3843a38a
 
   if (!content) {
     return null;
