import { CONTENT as columns } from './columns';
import { CONTENT as homepage } from './homepage';
import { CONTENT as symbols } from './symbols';
import { CONTENT as dataBindings } from './data-bindings';

// TO-DO: import real content type from SDKs
type BuilderContent = Partial<{ data: { [index: string]: any } }>;

<<<<<<< HEAD
export const getContentForPathname = (
  pathname?: string
): BuilderContent | null => {
  if (!pathname) {
    if (typeof window == 'object') {
      pathname = window.location.pathname;
    } else {
      throw new Error('No pathname provided and window is not available');
    }
  }
=======
function isBrowser(): boolean {
  return typeof window !== 'undefined' && typeof document !== 'undefined';
}

const getPathnameFromWindow = () => isBrowser() && window.location.pathname;

export const getContentForPathname = (
  pathname = getPathnameFromWindow()
): BuilderContent | null => {
>>>>>>> 49d52b6e
  switch (pathname) {
    case '/':
      return homepage;
    case '/columns':
      return columns;
    case '/symbols':
      return symbols;
    case '/data-bindings':
      return dataBindings;
    default:
      return null;
  }
};<|MERGE_RESOLUTION|>--- conflicted
+++ resolved
@@ -6,18 +6,6 @@
 // TO-DO: import real content type from SDKs
 type BuilderContent = Partial<{ data: { [index: string]: any } }>;
 
-<<<<<<< HEAD
-export const getContentForPathname = (
-  pathname?: string
-): BuilderContent | null => {
-  if (!pathname) {
-    if (typeof window == 'object') {
-      pathname = window.location.pathname;
-    } else {
-      throw new Error('No pathname provided and window is not available');
-    }
-  }
-=======
 function isBrowser(): boolean {
   return typeof window !== 'undefined' && typeof document !== 'undefined';
 }
@@ -27,7 +15,6 @@
 export const getContentForPathname = (
   pathname = getPathnameFromWindow()
 ): BuilderContent | null => {
->>>>>>> 49d52b6e
   switch (pathname) {
     case '/':
       return homepage;
