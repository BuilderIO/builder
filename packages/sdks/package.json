--- conflicted
+++ resolved
@@ -61,14 +61,9 @@
     "upgrade-example:all": "yarn loop upgrade-example latest"
   },
   "dependencies": {
-<<<<<<< HEAD
-    "@builder.io/mitosis": "^0.0.117",
-    "@builder.io/mitosis-cli": "^0.0.75",
-    "isolated-vm": "^4.6.0",
-=======
     "@builder.io/mitosis": "dev",
     "@builder.io/mitosis-cli": "dev",
->>>>>>> 5e6f97b1
+    "isolated-vm": "^4.6.0",
     "js-interpreter": "^4.0.0",
     "node-fetch": "^2.6.1",
     "nx": "^16.6.0",
