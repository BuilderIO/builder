--- conflicted
+++ resolved
@@ -33,11 +33,7 @@
     "ci:e2e-prep": "playwright install --with-deps",
     "ci:e2e-build:prep": "yarn workspace @builder.io/sdk-vue run build",
     "ci:e2e-build": "yarn workspaces foreach -pt --include \"*/e2e*\" --verbose run build",
-<<<<<<< HEAD
-    "ci:e2e": "yarn workspaces foreach --exclude @builder.io/e2e-nextjs-react --verbose run e2e",
-=======
-    "ci:e2e": "yarn workspaces foreach --exclude @builder.io/e2e-nextjs-react --exclude @builder.io/e2e-vue3  --exclude @builder.io/e2e-vue2 --verbose run e2e",
->>>>>>> b6de5625
+    "ci:e2e": "yarn workspaces foreach --exclude @builder.io/e2e-nextjs-react --exclude @builder.io/e2e-vue2 --verbose run e2e",
     "release-sdk": "bash ./scripts/release-sdk.sh",
     "release:all": "bash ./scripts/loop-command.sh release-sdk \"svelte react-native solid qwik react vue\"",
     "upgrade-example": "bash ./scripts/upgrade-example.sh",
