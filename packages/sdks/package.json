{
  "name": "@builder.io/sdks",
  "private": true,
  "engines": {
    "yarn": ">= 3.0.0"
  },
  "scripts": {
    "prepare": "cd ../../ && npx husky install",
    "cz": "cz",
    "mitosis": "./node_modules/@builder.io/mitosis-cli/bin/mitosis build",
    "build": "yarn run mitosis && yarn run lint",
    "start": "watch 'yarn run mitosis' ./src ./overrides",
    "test": "jest",
<<<<<<< HEAD
    "remove-mitosis-resolutions": "node scripts/remove-mitosis-resolutions.js",
    "prettier": "prettier .",
=======
    "remove-mitosis-resolutions": "./scripts/remove-mitosis-resolutions.sh",
    "prettier": "prettier --ignore-path .gitignore .",
>>>>>>> a0d94874
    "lint": "yarn run prettier --write",
    "ci:lint": "yarn run prettier --check",
    "ci:build": "mitosis build && yarn run lint",
    "ci:test": "yarn run test"
  },
  "dependencies": {
<<<<<<< HEAD
    "@builder.io/mitosis-cli": "0.0.13-3",
=======
    "@builder.io/mitosis-cli": "0.0.13-7",
>>>>>>> a0d94874
    "node-fetch": "^2.6.1",
    "seedrandom": "^3.0.5"
  },
  "devDependencies": {
    "@types/jest": "^27.4.1",
    "@types/node-fetch": "^2.5.12",
    "@types/react": "^17.0.43",
    "@types/react-dom": "^17.0.14",
    "commitizen": "^4.2.4",
    "cz-conventional-changelog": "^3.3.0",
    "eslint": "^7.21.0",
    "git-cz": "^4.8.0",
    "husky": "^7.0.4",
    "jest": "^27.5.1",
    "jest-fetch-mock": "^3.0.3",
    "pinst": "^3.0.0",
    "prettier": "^2.5.0",
    "ts-jest": "^27.1.4",
    "typescript": "^4.5.5",
    "watch": "^1.0.2"
  },
  "config": {
    "commitizen": {
      "path": "git-cz"
    }
  },
  "resolutions": {
<<<<<<< HEAD
    "// this is removed in CI to allow for proper usage of Mitosis.": "0.0.1",
    "@builder.io/mitosis-cli": "link:../../../mitosis/packages/cli"
  }
=======
    "@X/X: mitosis line below is removed in CI to allow for proper usage of Mitosis.": "0.0.1",
    "@builder.io/mitosis-cli": "link:../../../mitosis/packages/cli"
  },
  "packageManager": "yarn@3.2.0"
>>>>>>> a0d94874
}<|MERGE_RESOLUTION|>--- conflicted
+++ resolved
@@ -11,24 +11,15 @@
     "build": "yarn run mitosis && yarn run lint",
     "start": "watch 'yarn run mitosis' ./src ./overrides",
     "test": "jest",
-<<<<<<< HEAD
-    "remove-mitosis-resolutions": "node scripts/remove-mitosis-resolutions.js",
-    "prettier": "prettier .",
-=======
     "remove-mitosis-resolutions": "./scripts/remove-mitosis-resolutions.sh",
     "prettier": "prettier --ignore-path .gitignore .",
->>>>>>> a0d94874
     "lint": "yarn run prettier --write",
     "ci:lint": "yarn run prettier --check",
     "ci:build": "mitosis build && yarn run lint",
     "ci:test": "yarn run test"
   },
   "dependencies": {
-<<<<<<< HEAD
-    "@builder.io/mitosis-cli": "0.0.13-3",
-=======
     "@builder.io/mitosis-cli": "0.0.13-7",
->>>>>>> a0d94874
     "node-fetch": "^2.6.1",
     "seedrandom": "^3.0.5"
   },
@@ -56,14 +47,8 @@
     }
   },
   "resolutions": {
-<<<<<<< HEAD
-    "// this is removed in CI to allow for proper usage of Mitosis.": "0.0.1",
-    "@builder.io/mitosis-cli": "link:../../../mitosis/packages/cli"
-  }
-=======
     "@X/X: mitosis line below is removed in CI to allow for proper usage of Mitosis.": "0.0.1",
     "@builder.io/mitosis-cli": "link:../../../mitosis/packages/cli"
   },
   "packageManager": "yarn@3.2.0"
->>>>>>> a0d94874
 }