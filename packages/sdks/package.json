{
  "name": "@builder.io/sdks",
  "private": true,
  "workspaces": [
    "e2e/*",
    "output/*",
    "output/vue/packages/*",
    "output/react/packages/*"
  ],
  "scripts": {
    "prepare": "cd ../../ && npx husky install",
    "cz": "cz",
    "build:mitosis": "../node_modules/@builder.io/mitosis-cli/bin/mitosis build",
    "build:outputs": "yarn workspaces foreach --include \"*/sdk-*\" --exclude @builder.io/sdk-vue-2 --exclude @builder.io/sdk-vue-3 --verbose run build",
    "build": "yarn run build:mitosis && yarn run build:outputs",
    "start": "watch 'yarn run build:mitosis' ./src ./overrides",
    "test": "jest",
    "remove-symlinks": "./scripts/remove-resolutions.sh && yarn",
    "add-symlinks": "./scripts/add-resolutions.sh && yarn",
    "upgrade-mitosis:dev": "yarn up @builder.io/mitosis@dev @builder.io/mitosis-cli@dev @builder.io/eslint-plugin-mitosis@dev",
    "upgrade-mitosis": "yarn up @builder.io/mitosis @builder.io/mitosis-cli @builder.io/eslint-plugin-mitosis",
    "prettier": "prettier .",
    "lint": "yarn run prettier --write && yarn run eslint --fix",
    "eslint": "eslint . --quiet",
    "eslint:watch": "watch 'yarn run eslint' ./src ./overrides",
    "typecheck": "tsc --noEmit",
    "typecheck:watch": "yarn run typecheck --watch",
    "ci:lint": "yarn run prettier --check && yarn run eslint",
    "ci:build": "yarn run typecheck && yarn run build",
    "ci:test": "yarn run test",
    "e2e:build:specs": "yarn workspace @builder.io/sdks-e2e-tests build",
    "e2e:build": "yarn workspace @builder.io/sdks-e2e-tests run build",
    "e2e:build:svelte": "yarn workspaces foreach --verbose --include \"@builder.io/e2e-svelte*\" run build",
    "e2e:build:react-native": "yarn workspaces foreach --verbose --include \"@builder.io/e2e-react-native*\" run build",
    "e2e:build:solid": "yarn workspaces foreach --verbose --include \"@builder.io/e2e-solid*\" run build",
    "e2e:build:qwik": "yarn workspaces foreach --verbose --include \"@builder.io/e2e-qwik*\" run build",
    "e2e:build:react": "yarn workspaces foreach --verbose --include \"@builder.io/e2e?(-*)-react\" run build",
    "e2e:build:rsc": "yarn workspaces foreach --verbose --include \"@builder.io/e2e-nextjs-app-dir-rsc\" run build",
    "e2e:build:vue2": "yarn workspaces foreach --verbose --include \"@builder.io/e2e-vue*2\" run build",
    "e2e:build:vue3": "yarn workspaces foreach --verbose --include \"@builder.io/e2e-vue*3\" run build",
    "e2e:build:vue": "yarn run e2e:build:vue2 && yarn run e2e:build:vue3",
    "e2e:run": "yarn workspace @builder.io/sdks-e2e-tests run test",
    "e2e:run:svelte": "SDK=svelte yarn e2e:run",
    "e2e:run:react-native": "SDK=reactNative yarn e2e:run",
    "e2e:run:solid": "SDK=solid yarn e2e:run",
    "e2e:run:qwik": "SDK=qwik yarn e2e:run",
    "e2e:run:react": "SDK=react yarn e2e:run",
<<<<<<< HEAD
    "e2e:run:vue": "SDK=vue yarn e2e:run",
=======
    "e2e:run:rsc": "SDK=rsc yarn e2e:run",
    "e2e:run:vue2": "SDK=vue2 yarn e2e:run",
    "e2e:run:vue3": "SDK=vue3 yarn e2e:run",
    "e2e:run:old-react": "SDK=oldReact yarn e2e:run",
>>>>>>> 5d9f3ecd
    "e2e:build:all": "yarn workspaces foreach --include \"@builder.io/e2e-*\" --exclude @builder.io/e2e-rsc --verbose run build",
    "e2e:run:all": "SDK=all yarn e2e:run",
    "e2e:run:allNew": "SDK=allNew yarn e2e:run",
    "loop": "bash ./scripts/loop-command.sh",
    "release-sdk": "bash ./scripts/release-sdk.sh",
    "release:all:patch": "yarn build:mitosis && yarn loop release-sdk patch",
    "release:all:minor": "yarn build:mitosis && yarn loop release-sdk minor",
    "release:all:dev": "yarn build:mitosis && yarn loop release-sdk dev",
    "set-sdk-version": "bash ./scripts/set-sdk-version.sh",
    "upgrade-example": "bash ./scripts/upgrade-example.sh",
    "upgrade-example:all": "yarn loop upgrade-example latest"
  },
  "dependencies": {
    "@builder.io/mitosis": "^0.0.114",
    "@builder.io/mitosis-cli": "^0.0.72",
    "node-fetch": "^2.6.1",
    "seedrandom": "^3.0.5",
    "traverse": "^0.6.6"
  },
  "devDependencies": {
    "@builder.io/eslint-plugin-mitosis": "^0.0.14",
    "@types/jest": "^27.4.1",
    "@types/node-fetch": "^2.5.12",
    "@types/seedrandom": "^3.0.4",
    "@types/traverse": "^0.6.32",
    "@typescript-eslint/eslint-plugin": "latest",
    "@typescript-eslint/parser": "latest",
    "commitizen": "^4.2.4",
    "cz-conventional-changelog": "^3.3.0",
    "eslint": "^8.12.0",
    "eslint-plugin-react": "latest",
    "eslint-plugin-unused-imports": "^2.0.0",
    "git-cz": "^4.8.0",
    "husky": "^7.0.4",
    "jest": "^27.5.1",
    "jest-fetch-mock": "^3.0.3",
    "npm-run-all": "^4.1.5",
    "pinst": "^3.0.0",
    "prettier": "^2.5.0",
    "prettier-plugin-svelte": "^2.10.1",
    "ts-jest": "^27.1.4",
    "typescript": "^4",
    "watch": "^1.0.2"
  },
  "config": {
    "commitizen": {
      "path": "git-cz"
    }
  },
  "nx": {
    "targets": {
      "build": {
        "outputs": [
          "{projectRoot}/output/qwik/src",
          "{projectRoot}/output/svelte/src",
          "{projectRoot}/output/react-native/src",
          "{projectRoot}/output/solid/src",
          "{projectRoot}/output/vue/packages/_vue2/src",
          "{projectRoot}/output/vue/packages/_vue3/src",
          "{projectRoot}/output/react/packages/rsc/src",
          "{projectRoot}/output/react/packages/react/src"
        ]
      }
    },
    "implicitDependencies": [
      "@builder.io/react"
    ]
  }
}<|MERGE_RESOLUTION|>--- conflicted
+++ resolved
@@ -45,14 +45,10 @@
     "e2e:run:solid": "SDK=solid yarn e2e:run",
     "e2e:run:qwik": "SDK=qwik yarn e2e:run",
     "e2e:run:react": "SDK=react yarn e2e:run",
-<<<<<<< HEAD
-    "e2e:run:vue": "SDK=vue yarn e2e:run",
-=======
     "e2e:run:rsc": "SDK=rsc yarn e2e:run",
     "e2e:run:vue2": "SDK=vue2 yarn e2e:run",
     "e2e:run:vue3": "SDK=vue3 yarn e2e:run",
     "e2e:run:old-react": "SDK=oldReact yarn e2e:run",
->>>>>>> 5d9f3ecd
     "e2e:build:all": "yarn workspaces foreach --include \"@builder.io/e2e-*\" --exclude @builder.io/e2e-rsc --verbose run build",
     "e2e:run:all": "SDK=all yarn e2e:run",
     "e2e:run:allNew": "SDK=allNew yarn e2e:run",
