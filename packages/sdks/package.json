--- conflicted
+++ resolved
@@ -52,24 +52,15 @@
     "upgrade-example:all": "bash ./scripts/loop-command.sh upgrade-example \"svelte react-native solid qwik react vue\""
   },
   "dependencies": {
-<<<<<<< HEAD
-    "@builder.io/mitosis": "^0.0.82",
-    "@builder.io/mitosis-cli": "^0.0.40",
-=======
     "@builder.io/mitosis": "^0.0.84",
     "@builder.io/mitosis-cli": "^0.0.42",
->>>>>>> 3b6bfc49
     "@playwright/test": "^1.27.1",
     "node-fetch": "^2.6.1",
     "seedrandom": "^3.0.5",
     "traverse": "^0.6.6"
   },
   "devDependencies": {
-<<<<<<< HEAD
-    "@builder.io/eslint-plugin-mitosis": "^0.0.12",
-=======
     "@builder.io/eslint-plugin-mitosis": "^0.0.14",
->>>>>>> 3b6bfc49
     "@types/jest": "^27.4.1",
     "@types/node-fetch": "^2.5.12",
     "@typescript-eslint/eslint-plugin": "latest",
