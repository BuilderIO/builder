{
  "name": "@builder.io/sdks",
  "private": true,
  "workspaces": [
    "e2e/*",
    "output/*",
    "output/vue/vue2",
    "output/vue/vue3"
  ],
  "scripts": {
    "prepare": "cd ../../ && npx husky install",
    "cz": "cz",
    "build-mitosis": "../node_modules/@builder.io/mitosis-cli/bin/mitosis build",
    "build:react": "yarn build-mitosis --target=react && yarn run set-sdk-version react",
    "build:qwik": "yarn build-mitosis --target=qwik && yarn run set-sdk-version qwik",
    "build:svelte": "yarn build-mitosis --target=svelte && yarn run set-sdk-version svelte",
    "build:solid": "yarn build-mitosis --target=solid && yarn run set-sdk-version solid",
    "build:react-native": "yarn build-mitosis --target=reactNative && yarn run set-sdk-version react-native",
    "build:vue2": "yarn build-mitosis --target=vue2 && yarn run set-sdk-version vue",
    "build:vue3": "yarn build-mitosis --target=vue3 && yarn run set-sdk-version vue",
    "build:nextjs": "yarn build-mitosis --target=rsc && yarn run set-sdk-version nextjs",
    "build:all": "yarn build-mitosis",
    "start": "watch 'yarn run build-mitosis' ./src ./overrides",
    "test": "yarn test:browser && yarn test:node && yarn test:edge",
    "test:browser": "SDK_ENV=browser vitest run",
    "test:node": "SDK_ENV=node vitest run",
    "test:edge": "SDK_ENV=edge vitest run",
    "remove-symlinks": "./scripts/remove-resolutions.sh && yarn",
    "add-symlinks": "./scripts/add-resolutions.sh && yarn",
    "upgrade-mitosis:dev": "yarn up @builder.io/mitosis@dev @builder.io/mitosis-cli@dev @builder.io/eslint-plugin-mitosis@dev",
    "upgrade-mitosis": "yarn up @builder.io/mitosis @builder.io/mitosis-cli @builder.io/eslint-plugin-mitosis",
    "prettier": "prettier .",
    "lint": "yarn run prettier --write && yarn run eslint --fix",
    "eslint": "eslint . --quiet",
    "eslint:watch": "watch 'yarn run eslint' ./src ./overrides",
    "typecheck": "tsc --noEmit",
    "typecheck:watch": "yarn run typecheck --watch",
    "ci:lint": "yarn run prettier --check && yarn run eslint",
    "e2e:build:svelte": "nx run-many -t build -p @e2e/svelte @e2e/sveltekit",
    "e2e:build:react-native": "nx run-many -t build -p @e2e/react-native",
    "e2e:build:solid": "nx run-many -t build -p @e2e/solid @e2e/solid-start",
    "e2e:build:qwik": "nx run-many -t build -p @e2e/qwik-city",
    "e2e:build:react": "nx run-many -t build -p @e2e/react @e2e/next-pages-dir @e2e/next-app-dir-client",
    "e2e:build:nextjs": "nx run-many -t build -p @e2e/next-app-dir",
    "e2e:build:vue2": "nx run-many -t build -p @e2e/vue2 @e2e/nuxt2",
    "e2e:build:vue3": "nx run-many -t build -p @e2e/vue3 @e2e/nuxt3",
    "e2e:build:vue": "nx run-many -t build -p @e2e/vue2 @e2e/nuxt2 @e2e/vue3 @e2e/nuxt3",
    "e2e:run": "nx test @e2e/tests",
    "e2e:run:svelte": "SDK=svelte yarn e2e:run",
    "e2e:run:react-native": "SDK=reactNative yarn e2e:run",
    "e2e:run:solid": "SDK=solid yarn e2e:run",
    "e2e:run:qwik": "SDK=qwik yarn e2e:run",
    "e2e:run:react": "SDK=react yarn e2e:run",
    "e2e:run:nextjs": "SDK=rsc yarn e2e:run",
    "e2e:run:vue2": "SDK=vue2 yarn e2e:run",
    "e2e:run:vue3": "SDK=vue3 yarn e2e:run",
    "loop": "bash ./scripts/loop-command.sh",
    "version-sdks": "bash ./scripts/version-sdks.sh",
    "version:all:patch": "yarn version-sdks patch all",
    "version:all:minor": "yarn version-sdks minor all",
    "version:all:dev": "yarn version-sdks dev all",
    "set-sdk-version": "bash ./scripts/set-sdk-version.sh",
    "ci:publish": "./scripts/publish-sdks-ci.sh",
    "upgrade-example": "bash ./scripts/upgrade-example.sh",
    "upgrade-example:all": "yarn loop upgrade-example latest"
  },
  "dependencies": {
<<<<<<< HEAD
    "@builder.io/mitosis": "^0.0.124",
    "@builder.io/mitosis-cli": "^0.0.82",
=======
    "@builder.io/mitosis": "^0.0.129",
    "@builder.io/mitosis-cli": "^0.0.88",
>>>>>>> 14a95665
    "js-interpreter": "^4.0.0",
    "node-fetch": "^2.6.1",
    "nx": "^16.6.0",
    "nx-cloud": "^16.2.0",
    "seedrandom": "^3.0.5",
    "traverse": "^0.6.6"
  },
  "devDependencies": {
    "@builder.io/eslint-plugin-mitosis": "^0.0.15",
    "@types/node-fetch": "^2.5.12",
    "@types/seedrandom": "^3.0.4",
    "@types/traverse": "^0.6.32",
    "@typescript-eslint/eslint-plugin": "latest",
    "@typescript-eslint/parser": "latest",
    "commitizen": "^4.2.4",
    "cz-conventional-changelog": "^3.3.0",
    "eslint": "^8.12.0",
    "eslint-plugin-react": "latest",
    "eslint-plugin-unused-imports": "^2.0.0",
    "git-cz": "^4.8.0",
    "husky": "^7.0.4",
    "npm-run-all": "^4.1.5",
    "pinst": "^3.0.0",
    "prettier": "^2.5.0",
    "typescript": "^5.1.6",
    "vitest": "^0.33.0",
    "watch": "^1.0.2"
  },
  "engines": {
    "yarn": ">= 3.0.0"
  },
  "config": {
    "commitizen": {
      "path": "git-cz"
    }
  },
  "nx": {
    "targets": {
      "build:react": {
        "dependsOn": [
          "^build"
        ],
        "outputs": [
          "{projectRoot}/output/react/src"
        ]
      },
      "build:qwik": {
        "dependsOn": [
          "^build"
        ],
        "outputs": [
          "{projectRoot}/output/qwik/src"
        ]
      },
      "build:svelte": {
        "dependsOn": [
          "^build"
        ],
        "outputs": [
          "{projectRoot}/output/svelte/src"
        ]
      },
      "build:solid": {
        "dependsOn": [
          "^build"
        ],
        "outputs": [
          "{projectRoot}/output/solid/src"
        ]
      },
      "build:react-native": {
        "dependsOn": [
          "^build"
        ],
        "outputs": [
          "{projectRoot}/output/react-native/src"
        ]
      },
      "build:vue2": {
        "dependsOn": [
          "^build"
        ],
        "outputs": [
          "{projectRoot}/output/vue/vue2/src"
        ]
      },
      "build:vue3": {
        "dependsOn": [
          "^build"
        ],
        "outputs": [
          "{projectRoot}/output/vue/vue3/src"
        ]
      },
      "build:nextjs": {
        "dependsOn": [
          "^build"
        ],
        "outputs": [
          "{projectRoot}/output/nextjs/src"
        ]
      }
    },
    "implicitDependencies": [
      "@builder.io/react"
    ]
  }
}<|MERGE_RESOLUTION|>--- conflicted
+++ resolved
@@ -65,13 +65,8 @@
     "upgrade-example:all": "yarn loop upgrade-example latest"
   },
   "dependencies": {
-<<<<<<< HEAD
-    "@builder.io/mitosis": "^0.0.124",
-    "@builder.io/mitosis-cli": "^0.0.82",
-=======
     "@builder.io/mitosis": "^0.0.129",
     "@builder.io/mitosis-cli": "^0.0.88",
->>>>>>> 14a95665
     "js-interpreter": "^4.0.0",
     "node-fetch": "^2.6.1",
     "nx": "^16.6.0",
