{
  "name": "@builder.io/sdks",
  "private": true,
  "workspaces": [
    "output/**/*",
    "output/*",
    "e2e/*"
  ],
  "scripts": {
    "prepare": "cd ../../ && npx husky install",
    "cz": "cz",
    "build:mitosis": "../node_modules/@builder.io/mitosis-cli/bin/mitosis build",
    "build:outputs": "yarn workspaces foreach --include \"*/sdk-*\" --exclude @builder.io/sdk-vue-2 --exclude @builder.io/sdk-vue-3 --verbose run build",
    "build": "yarn run build:mitosis && yarn run build:outputs",
    "start": "watch 'yarn run build:mitosis' ./src ./overrides",
    "test": "jest",
    "remove-symlinks": "./scripts/remove-resolutions.sh && yarn",
    "add-symlinks": "./scripts/add-resolutions.sh && yarn",
    "upgrade-mitosis:dev": "yarn up @builder.io/mitosis@dev @builder.io/mitosis-cli@dev @builder.io/eslint-plugin-mitosis@dev",
    "upgrade-mitosis": "yarn up @builder.io/mitosis @builder.io/mitosis-cli @builder.io/eslint-plugin-mitosis",
    "prettier": "prettier .",
    "lint": "yarn run prettier --write && yarn run eslint --fix",
    "eslint": "eslint . --quiet",
    "eslint:watch": "watch 'yarn run eslint' ./src ./overrides",
    "typecheck": "tsc --noEmit",
    "typecheck:watch": "yarn run typecheck --watch",
    "ci:lint": "yarn run prettier --check && yarn run eslint",
    "ci:build": "yarn run typecheck && yarn run build",
    "ci:test": "yarn run test",
    "e2e:build:specs": "yarn workspace @builder.io/sdks-e2e-tests build",
    "e2e:build": "yarn workspace @builder.io/sdks-e2e-tests run build",
    "e2e:build:old-react": "yarn workspace @builder.io/react-tests build",
    "e2e:build:svelte": "yarn workspaces foreach --verbose --include \"@builder.io/e2e-svelte*\" run build",
    "e2e:build:react-native": "yarn workspaces foreach --verbose --include \"@builder.io/e2e-react-native*\" run build",
    "e2e:build:solid": "yarn workspaces foreach --verbose --include \"@builder.io/e2e-solid*\" run build",
    "e2e:build:qwik": "yarn workspaces foreach --verbose --include \"@builder.io/e2e-qwik*\" run build",
    "e2e:build:react": "yarn workspaces foreach --verbose --include \"@builder.io/e2e?(-*)-react\" run build",
    "e2e:build:rsc": "yarn workspaces foreach --verbose --include \"@builder.io/e2e-nextjs-app-dir-rsc\" run build",
    "e2e:build:vue2": "yarn workspaces foreach --verbose --include \"@builder.io/e2e-vue*2\" run build",
    "e2e:build:vue3": "yarn workspaces foreach --verbose --include \"@builder.io/e2e-vue*3\" run build",
    "e2e:build:vue": "yarn run e2e:build:vue2 && yarn run e2e:build:vue3",
    "e2e:run": "yarn workspace @builder.io/sdks-e2e-tests run test",
    "e2e:run:svelte": "SDK=svelte yarn e2e:run",
    "e2e:run:react-native": "SDK=reactNative yarn e2e:run",
    "e2e:run:solid": "SDK=solid yarn e2e:run",
    "e2e:run:qwik": "SDK=qwik yarn e2e:run",
    "e2e:run:react": "SDK=react yarn e2e:run",
    "e2e:run:rsc": "SDK=rsc yarn e2e:run",
    "e2e:run:vue2": "SDK=vue2 yarn e2e:run",
    "e2e:run:vue3": "SDK=vue3 yarn e2e:run",
    "e2e:run:old-react": "SDK=oldReact yarn e2e:run",
    "e2e:build:all": "yarn workspaces foreach --include \"@builder.io/e2e-*\" --exclude @builder.io/e2e-rsc --verbose run build",
    "e2e:run:all": "SDK=all yarn e2e:run",
    "e2e:run:allNew": "SDK=allNew yarn e2e:run",
    "loop": "bash ./scripts/loop-command.sh",
    "release-sdk": "bash ./scripts/release-sdk.sh",
    "release:all:patch": "yarn build:mitosis && yarn loop release-sdk patch",
    "release:all:minor": "yarn build:mitosis && yarn loop release-sdk minor",
    "release:all:dev": "yarn build:mitosis && yarn loop release-sdk dev",
    "set-sdk-version": "bash ./scripts/set-sdk-version.sh",
    "upgrade-example": "bash ./scripts/upgrade-example.sh",
    "upgrade-example:all": "yarn loop upgrade-example latest"
  },
  "dependencies": {
<<<<<<< HEAD
    "@builder.io/mitosis": "^0.0.113",
    "@builder.io/mitosis-cli": "^0.0.71",
=======
    "@builder.io/mitosis": "^0.0.114",
    "@builder.io/mitosis-cli": "^0.0.72",
>>>>>>> 751c32c1
    "node-fetch": "^2.6.1",
    "seedrandom": "^3.0.5",
    "traverse": "^0.6.6"
  },
  "devDependencies": {
    "@builder.io/eslint-plugin-mitosis": "^0.0.14",
    "@types/jest": "^27.4.1",
    "@types/node-fetch": "^2.5.12",
    "@types/seedrandom": "^3.0.4",
    "@types/traverse": "^0.6.32",
    "@typescript-eslint/eslint-plugin": "latest",
    "@typescript-eslint/parser": "latest",
    "commitizen": "^4.2.4",
    "cz-conventional-changelog": "^3.3.0",
    "eslint": "^8.12.0",
    "eslint-plugin-react": "latest",
    "eslint-plugin-unused-imports": "^2.0.0",
    "git-cz": "^4.8.0",
    "husky": "^7.0.4",
    "jest": "^27.5.1",
    "jest-fetch-mock": "^3.0.3",
    "npm-run-all": "^4.1.5",
    "pinst": "^3.0.0",
    "prettier": "^2.5.0",
    "prettier-plugin-svelte": "^2.10.1",
    "ts-jest": "^27.1.4",
    "typescript": "^4",
    "watch": "^1.0.2"
  },
  "config": {
    "commitizen": {
      "path": "git-cz"
    }
  }
}<|MERGE_RESOLUTION|>--- conflicted
+++ resolved
@@ -62,13 +62,8 @@
     "upgrade-example:all": "yarn loop upgrade-example latest"
   },
   "dependencies": {
-<<<<<<< HEAD
-    "@builder.io/mitosis": "^0.0.113",
-    "@builder.io/mitosis-cli": "^0.0.71",
-=======
     "@builder.io/mitosis": "^0.0.114",
     "@builder.io/mitosis-cli": "^0.0.72",
->>>>>>> 751c32c1
     "node-fetch": "^2.6.1",
     "seedrandom": "^3.0.5",
     "traverse": "^0.6.6"
