const traverse = require('traverse');
const seedrandom = require('seedrandom');
const rng = seedrandom('vue-sdk-seed');

/**
 * @typedef {import('@builder.io/mitosis')} Mitosis
 * @typedef {import('@builder.io/mitosis').MitosisNode} MitosisNode
 * @typedef {import('@builder.io/mitosis').StateValue} StateValue
 * @typedef {import('@builder.io/mitosis').MitosisConfig} MitosisConfig
 * @typedef {import('@builder.io/mitosis').Plugin} Plugin
 * @typedef {import('@builder.io/mitosis').OnMountHook} OnMountHook
 */

const getSeededId = () => {
  const rngVal = rng();
  return Number(String(rngVal).split('.')[1]).toString(36);
};

/**
 * @param {any} x
 * @returns {x is MitosisNode}
 */
const isMitosisNode = (x) => x && x['@type'] === '@builder.io/mitosis/node';

/**
 * @param {string} string
 */
const kebabCase = (string) =>
  string.replace(/([a-z0-9]|(?=[A-Z]))([A-Z])/g, '$1-$2').toLowerCase();

/**
 * @type {MitosisConfig['getTargetPath']}
 */
const getTargetPath = ({ target }) => {
  switch (target) {
    case 'rsc':
      return 'nextjs';
    default:
      return kebabCase(target);
  }
};

/**
 * @type {Plugin}
 */
const SRCSET_PLUGIN = () => ({
  code: {
    pre: (code) => {
      // workaround until we resolve
      // https://github.com/BuilderIO/mitosis/issues/526
      return code.replace(/srcset=/g, 'srcSet=');
    },
  },
});

/**
 * @type {Plugin}
 */
const FETCHPRIORITY_CAMELCASE_PLUGIN = () => ({
  code: {
    pre: (code) => {
      return code.replace(/fetchpriority=/g, 'fetchPriority=');
    },
  },
});

/**
 * Replaces all uses of the native `Text` component with our own `BaseText` component that injects inherited CSS styles
 * to `Text`, mimicking CSS inheritance.
 * @type {Plugin}
 */
const BASE_TEXT_PLUGIN = () => ({
  code: {
    pre: (code) => {
      if (code.includes('BaseText')) {
        return `
import BaseText from '../../blocks/BaseText';
${code}
`;
      }

      if (code.includes('<Text>') && !code.includes('InlinedStyles')) {
        const importStatement = `import BaseText from '../../blocks/BaseText';`;
        // we put the import statement after the first line so the `use client` comment stays at the top.
        // probably doesn't matter but just in case
        const [firstLine, ...restOfCode] = code.split('\n');
        return `
${firstLine}
${importStatement}
${restOfCode.join('\n').replace(/<(\/?)Text(.*?)>/g, '<$1BaseText$2>')}
`;
      }
      return code;
    },
  },
});

const REMOVE_MAGIC_PLUGIN = () => ({
  json: {
    post: (json) => {
      traverse(json).forEach(function (item) {
        if (!isMitosisNode(item)) return;

        for (const [key, _value] of Object.entries(item.properties)) {
          if (key === 'MAGIC') {
            delete item.properties[key];
          }
        }
      });

      return json;
    },
  },
});

const REMOVE_SET_CONTEXT_PLUGIN_FOR_FORM = () => ({
  code: {
    post: (code) => {
      return code.replace(
        `props.setBuilderContext((PREVIOUS_VALUE) => ({
        ...PREVIOUS_VALUE,
        rootState: combinedState,
      }));`,
        'props.builderContext.rootState = combinedState;'
      );
    },
  },
});

const target = process.argv
  .find((arg) => arg.startsWith('--target='))
  ?.split('=')[1];

const targets = target
  ? [target]
  : [
      'reactNative',
      'rsc',
      'vue',
      'solid',
      'svelte',
      'react',
      'qwik',
      'angular',
    ];

/**
 * @type {Plugin}
 */
const ADD_IS_STRICT_STYLE_MODE_TO_CONTEXT_PLUGIN = () => ({
  json: {
    pre: (json) => {
      if (json.name !== 'ContentComponent') return json;

      json.state.builderContextSignal.code =
        json.state.builderContextSignal.code.replace(
          /^\s*{/,
          '{strictStyleMode: props.strictStyleMode,'
        );

      return json;
    },
  },
});

const INJECT_ENABLE_EDITOR_ON_EVENT_HOOKS_PLUGIN = () => ({
  json: {
    pre: (json) => {
      if (json.name !== 'EnableEditor') return;
      json.hooks.onMount.forEach((onMountHook) => {
        json.hooks.onEvent.forEach((eventHook) => {
          const isEditingHook =
            onMountHook.code.includes('INJECT_EDITING_HOOK_HERE') &&
            eventHook.eventName === 'initeditingbldr';

          if (isEditingHook) {
            onMountHook.code = onMountHook.code.replace(
              'INJECT_EDITING_HOOK_HERE',
              eventHook.code
            );
          }

          const isPreviewingHook =
            onMountHook.code.includes('INJECT_PREVIEWING_HOOK_HERE') &&
            eventHook.eventName === 'initpreviewingbldr';

          if (isPreviewingHook) {
            onMountHook.code = onMountHook.code.replace(
              'INJECT_PREVIEWING_HOOK_HERE',
              eventHook.code
            );
          }
        });

        onMountHook.code = onMountHook.code.replaceAll('elementRef', 'true');
      });

      json.hooks.onEvent = [];
    },
  },
});

/**
 *
 * Identifies all the bindings that are used to pass actions to our blocks.
 * Used by Vue/Svelte plugins to convert the bindings to the appropriate binding syntax.
 *
 * @param {import('@builder.io/mitosis').MitosisComponent} json
 * @param {MitosisNode} item
 */
const filterActionAttrBindings = (json, item) => {
  /**
   * Button component uses `filterAttrs` but calls `DynamicRender`.
   * Special case, we don't want to filter the `filterAttrs` calls even though they are there.
   */
  const isButton = json.name === 'Button';
  if (isButton) return [];

  return Object.entries(item.bindings).filter(([_key, value]) => {
    const blocksAttrs =
      value?.code.includes('filterAttrs') && value.code.includes('true');

    const dynamicRendererAttrs =
      json.name === 'DynamicRenderer' &&
      value?.code.includes('props.actionAttributes');

    return blocksAttrs || dynamicRendererAttrs;
  });
};

/**
 * @type {Plugin}
 */
const ANGULAR_ADD_UNUSED_PROP_TYPES = () => ({
  json: {
    post: (json) => {
      if (
        json.name === 'BuilderImage' ||
        json.name === 'BuilderSymbol' ||
        json.name === 'Awaiter'
      ) {
        json.hooks.onMount = json.hooks.onMount.filter(
          (hook) =>
            !hook.code.includes(
              '/** this is a hack to include the input in angular */'
            )
        );
      }
      return json;
    },
  },
});

// for fixing circular dependencies
/**
 * @type {Plugin}
 */
const ANGULAR_FIX_CIRCULAR_DEPENDENCIES_OF_COMPONENTS = () => ({
  code: {
    post: (code) => {
      if (
        code.includes('selector: "component-ref"') ||
        code.includes('selector: "repeated-block"')
      ) {
        code = code.replace(
          'imports: [CommonModule, Block]',
          'imports: [CommonModule, forwardRef(() => Block)]'
        );
        code = code.replace(
          '} from "@angular/core";',
          `${code.includes('repeated-block') ? ',' : ''}forwardRef } from "@angular/core";`
        );
      }
      return code;
    },
  },
});

const ANGULAR_OVERRIDE_COMPONENT_REF_PLUGIN = () => ({
  code: {
    post: (code) => {
      if (code.includes('selector: "component-ref"')) {
        code = code
          .replace(
            '<ng-container *ngFor="let child of blockChildren; trackBy: trackByChild0">',
            '<ng-container *ngIf="componentRef">\n<ng-container *ngFor="let child of blockChildren; trackBy: trackByChild0">'
          )
          .replace('</ng-container>', '</ng-container>\n</ng-container>');
        const ngOnChangesIndex = code.indexOf(
          'ngOnChanges(changes: SimpleChanges) {'
        );

        if (ngOnChangesIndex > -1) {
          code = code.replace(
            'ngOnChanges(changes: SimpleChanges) {',
            // Add a check to see if the componentOptions have changed
            `ngOnChanges(changes: SimpleChanges) {
                if (changes.componentOptions) {
                  let foundChange = false;
                  for (const key in changes.componentOptions.previousValue) {
                    if (changes.componentOptions.previousValue[key] !== changes.componentOptions.currentValue[key]) {
                      foundChange = true;
                      break;
                    }
                  }
                  if (!foundChange) {
                    return;
                  }
                }`
          );
        } else {
          throw new Error('ngOnChanges not found in component-ref');
        }
      }
      return code;
    },
  },
});

const ANGULAR_RENAME_NG_ONINIT_TO_NG_AFTERCONTENTINIT_PLUGIN = () => ({
  code: {
    post: (code) => {
      if (code?.includes('selector: "blocks-wrapper"')) {
        code = code.replace('ngOnInit', 'ngAfterContentInit');
      }
      return code;
    },
  },
});

const VALID_HTML_TAGS = [
  'html',
  'base',
  'head',
  'link',
  'meta',
  'style',
  'title',
  'body',
  'address',
  'article',
  'aside',
  'footer',
  'header',
  'h1',
  'h2',
  'h3',
  'h4',
  'h5',
  'h6',
  'main',
  'nav',
  'section',
  'blockquote',
  'dd',
  'div',
  'dl',
  'dt',
  'figcaption',
  'figure',
  'hr',
  'li',
  'menu',
  'ol',
  'p',
  'pre',
  'ul',
  'a',
  'abbr',
  'b',
  'bdi',
  'bdo',
  'br',
  'cite',
  'code',
  'data',
  'dfn',
  'em',
  'i',
  'kbd',
  'mark',
  'q',
  'rp',
  'rt',
  'ruby',
  's',
  'samp',
  'small',
  'span',
  'strong',
  'sub',
  'sup',
  'time',
  'u',
  'var',
  'wbr',
  'area',
  'audio',
  'img',
  'map',
  'track',
  'video',
  'embed',
  'iframe',
  'object',
  'param',
  'picture',
  'portal',
  'source',
  'svg',
  'math',
  'canvas',
  'noscript',
  'script',
  'del',
  'ins',
  'caption',
  'col',
  'colgroup',
  'table',
  'tbody',
  'td',
  'tfoot',
  'th',
  'thead',
  'tr',
  'button',
  'datalist',
  'fieldset',
  'form',
  'input',
  'label',
  'legend',
  'meter',
  'optgroup',
  'option',
  'output',
  'progress',
  'select',
  'textarea',
  'details',
  'dialog',
  'summary',
  'slot',
  'template',
  // tags below are SVG tags. See the below article for list of SVG tags
  // https://developer.mozilla.org/en-US/docs/Web/SVG/Element
  'animate',
  'animateMotion',
  'animateTransform',
  'circle',
  'clipPath',
  'defs',
  'desc',
  'discard',
  'ellipse',
  'feBlend',
  'feColorMatrix',
  'feComponentTransfer',
  'feComposite',
  'feConvolveMatrix',
  'feDiffuseLighting',
  'feDisplacementMap',
  'feDistantLight',
  'feDropShadow',
  'feFlood',
  'feFuncA',
  'feFuncB',
  'feFuncG',
  'feFuncR',
  'feGaussianBlur',
  'feImage',
  'feMerge',
  'feMergeNode',
  'feMorphology',
  'feOffset',
  'fePointLight',
  'feSpecularLighting',
  'feSpotLight',
  'feTile',
  'feTurbulence',
  'filter',
  'foreignObject',
  'g',
  'hatch',
  'hatchpath',
  'image',
  'line',
  'linearGradient',
  'marker',
  'mask',
  'metadata',
  'mpath',
  'path',
  'pattern',
  'polygon',
  'polyline',
  'radialGradient',
  'rect',
  'set',
  'stop',
  'switch',
  'symbol',
  'text',
  'textPath',
  'tspan',
  'use',
  'view',
];

const ANGULAR_COMPONENT_NAMES_HAVING_HTML_TAG_NAMES = () => ({
  json: {
    pre: (json) => {
      if (VALID_HTML_TAGS.includes(json.name.toLowerCase())) {
        json.name = `Builder${json.name}`;
      }
    },
  },
});

const ANGULAR_BIND_THIS_FOR_WINDOW_EVENTS = () => ({
  code: {
    post: (code) => {
      if (code.includes('enable-editor')) {
        // find two event listeners and add bind(this) to the fn passed
        const eventListeners = code.match(
          /window\.addEventListener\(\s*['"]([^'"]+)['"]\s*,\s*([^)]+)\)/g
        );
        if (eventListeners && eventListeners.length) {
          eventListeners.forEach((eventListener) => {
            const [eventName, fn] = eventListener
              .replace('window.addEventListener(', '')
              .replace(')', '')
              .split(',');
            code = code.replace(
              eventListener,
              `window.addEventListener(${eventName}, ${fn}.bind(this))`
            );
          });
        }
        const eventListenersRemove = code.match(
          /window\.removeEventListener\(\s*['"]([^'"]+)['"]\s*,\s*([^)]+)\)/g
        );
        if (eventListenersRemove && eventListenersRemove.length) {
          eventListenersRemove.forEach((eventListener) => {
            const [eventName, fn] = eventListener
              .replace('window.removeEventListener(', '')
              .replace(')', '')
              .split(',');
            code = code.replace(
              eventListener,
              `window.removeEventListener(${eventName}, ${fn}.bind(this))`
            );
          });
        }
      }
      return code;
    },
  },
});

// required for registering custom components properly
const ANGULAR_INITIALIZE_PROP_ON_NG_ONINIT = () => ({
  code: {
    post: (code) => {
      if (code.includes('selector: "content-component"')) {
        code = code.replaceAll(
          'this.contentSetState',
          'this.contentSetState.bind(this)'
        );
      }
      return code;
    },
  },
});

const ANGULAR_WRAP_SYMBOLS_FETCH_AROUND_CHANGES_DEPS = () => ({
  code: {
    post: (code) => {
      if (code.includes('selector: "builder-symbol"')) {
        code = code.replace('ngOnChanges() {', 'ngOnChanges(changes) {');
        code = code.replace(
          'this.setContent();',
          'if (changes.symbol) { this.setContent(); }'
        );
      }
      return code;
    },
  },
});

/**
 * This code is used to destructure the `attributes` prop and apply it to the direct child element of the
 * interactive-element when `noWrap` is set to `true`.
 *
 * When using a custom component that doesn’t expect the `attributes` prop and `noWrap` is `true`,
 * the `attributes` are applied to the root element of the custom component:
 *
 * <mat-button {...attributes}>
 *   ...
 * </mat-button>
 *
 * For custom components that **do** expect the `attributes` prop, it is passed as an `@Input()`,
 * allowing users to utilize it wherever needed.
 * For instance, in our Button block, the `attributes` prop is passed to `dynamic-renderer` -> `button`.
 *
 * If users want to apply the `attributes` prop at specific locations within their custom components,
 * they can use it as an `@Input()`.
 */
const ATTACH_ATTRIBUTES_TO_CHILD_ELEMENT_CODE = `  
  _listenerFns = new Map<string, () => void>();

  private hasAttributesInput(component): boolean {
    return !!reflectComponentType(component)?.inputs.find(input => input.propName === 'attributes');
  }

  private updateAttributes(
    el: HTMLElement,
    attributes: { [key: string]: any }
  ): void {
    Object.keys(attributes).forEach((attr) => {
      if (attr.startsWith("on")) {
        if (this._listenerFns.has(attr)) {
          this._listenerFns.get(attr)!();
        }
        this._listenerFns.set(
          attr,
          this.renderer.listen(
            el,
            attr.replace("on", "").toLowerCase(),
            attributes[attr]
          )
        );
      } else if (attr === 'class' && attributes[attr]) {
        const classes = attributes[attr].split(' ');
        classes.forEach((cls: string) =>
          this.renderer.addClass(el, cls.trim())
        );
      } else {
        this.renderer.setAttribute(el, attr.toLowerCase(), attributes[attr] ?? "");
      }
    });
  }

  ngAfterViewInit() {
    if (!this.hasAttributesInput(this.Wrapper)) {
      const wrapperElement =
        this.wrapperTemplateRef.elementRef.nativeElement?.nextElementSibling;
      if (wrapperElement) {
        this.updateAttributes(wrapperElement, this.attributes);
      }
    }
  }

  ngOnDestroy() {
    for (const fn of this._listenerFns.values()) {
      fn();
    }
  }
`;

/**
 * Checks if the custom component expects `attributes` prop.
 * If yes, it passes `attributes` as an `@Input()` to the custom component.
 * If no, it attaches `attributes` to the direct child element of interactive element.
 */
const ANGULAR_NOWRAP_INTERACTIVE_ELEMENT_PLUGIN = () => ({
  code: {
    post: (code) => {
      if (code.includes('selector: "interactive-element"')) {
        code = code.replace(
          'constructor(private vcRef: ViewContainerRef) {',
          'constructor(private vcRef: ViewContainerRef, private renderer: Renderer2) {'
        );
        code = code.replace(
          /import {/,
          `import {
          Renderer2,
          reflectComponentType,
          `
        );
        code = code.replaceAll(
          'attributes: this.attributes,',
          '...(this.hasAttributesInput(this.Wrapper) ? { attributes: this.attributes } : {})'
        );
        const ngOnChangesIndex = code.indexOf('ngOnChanges');
        code =
          code.slice(0, ngOnChangesIndex) +
          ATTACH_ATTRIBUTES_TO_CHILD_ELEMENT_CODE +
          code.slice(ngOnChangesIndex);

        code = code.replace(
          'ngOnChanges(changes: SimpleChanges) {',
          'ngOnChanges(changes: SimpleChanges) { if (changes["attributes"] && !this.hasAttributesInput(this.Wrapper)) { this.ngAfterViewInit(); }'
        );
      }
      return code;
    },
  },
});

/**
 * Looks for any changes in `component-ref` component's wrapper template and updates it such that it resolves during SSR.
 */
const ANGULAR_COMPONENT_REF_UPDATE_TEMPLATE_SSR = () => ({
  code: {
    post: (code) => {
      if (code.includes('selector: "component-ref"')) {
        code = code.replace(
          /this\.myContent\s*=\s*\[[^\]]*\]/,
          `const wrapperTemplate = this.vcRef.createEmbeddedView(this.wrapperTemplateRef);
          wrapperTemplate.detectChanges();
          this.myContent = [wrapperTemplate.rootNodes]`
        );
      }
      return code;
    },
  },
});

const ANGULAR_MARK_SAFE_INNER_HTML = () => ({
  code: {
    post: (code, json) => {
      if (['BuilderText', 'BuilderEmbed', 'CustomCode'].includes(json.name)) {
        code =
          `import { DomSanitizer } from "@angular/platform-browser";\nimport { ChangeDetectionStrategy } from "@angular/core";\n` +
          code;

        // add changeDetection: ChangeDetectionStrategy.OnPush
        const changeDetectionIndex = code.indexOf('selector:');
        if (changeDetectionIndex !== -1) {
          code =
            code.slice(0, changeDetectionIndex) +
            `changeDetection: ChangeDetectionStrategy.OnPush,\n` +
            code.slice(changeDetectionIndex);
        }

        // add constructor with sanitizer
        const constructorIndex = code.indexOf('constructor');
        if (constructorIndex === -1) {
          // not found
          const ngOnChangesIndex = code.indexOf('ngOnChanges');
          code =
            code.slice(0, ngOnChangesIndex) +
            `constructor(protected sanitizer: DomSanitizer) {}\n` +
            code.slice(ngOnChangesIndex);
        } else {
          throw new Error(
            'constructor found which should not be here. If you see this, please fix the ANGULAR_TEXT_MARK_SAFE_HTML Plugin.'
          );
        }

        const variableName = code.match(/\[innerHTML\]="([^"]+)"/)?.[1];
        if (variableName) {
          code = code.replace(
            `[innerHTML]="${variableName}"`,
            `[innerHTML]="sanitizer.bypassSecurityTrustHtml(${variableName})"`
          );
        }
      }
      return code;
    },
  },
});

/**
 * Angular doesn't support hydration for components created dynamically.
 * Refer: https://angular.dev/errors/NG0503
 * GitHub issue: https://github.com/angular/angular/issues/51798
 */
const ANGULAR_SKIP_HYDRATION_FOR_CONTENT_COMPONENT = () => ({
  code: {
    post: (code) => {
      if (code.includes('selector: "content-component"')) {
        const componentDecorator = code.match(/@Component\s*\({/)[0];
        const componentDecoratorWithHost = componentDecorator.replace(
          /@Component\s*\({/,
          `@Component({\n\thost: { ngSkipHydration: "true" },`
        );
        code = code.replace(componentDecorator, componentDecoratorWithHost);
      }
      return code;
    },
  },
});

/**
 * @type {MitosisConfig}
 */
module.exports = {
  files: 'src/**',
  exclude: ['src/**/*.test.ts'],
  targets,
  getTargetPath,
  commonOptions: {
    plugins: [REMOVE_MAGIC_PLUGIN],
  },
  options: {
    angular: {
      standalone: true,
      typescript: true,
      state: 'class-properties',
      plugins: [
        ANGULAR_FIX_CIRCULAR_DEPENDENCIES_OF_COMPONENTS,
        ANGULAR_OVERRIDE_COMPONENT_REF_PLUGIN,
        ANGULAR_COMPONENT_NAMES_HAVING_HTML_TAG_NAMES,
        INJECT_ENABLE_EDITOR_ON_EVENT_HOOKS_PLUGIN,
        ANGULAR_INITIALIZE_PROP_ON_NG_ONINIT,
        ANGULAR_BIND_THIS_FOR_WINDOW_EVENTS,
        ANGULAR_WRAP_SYMBOLS_FETCH_AROUND_CHANGES_DEPS,
        ANGULAR_RENAME_NG_ONINIT_TO_NG_AFTERCONTENTINIT_PLUGIN,
        ANGULAR_ADD_UNUSED_PROP_TYPES,
        ANGULAR_NOWRAP_INTERACTIVE_ELEMENT_PLUGIN,
        ANGULAR_COMPONENT_REF_UPDATE_TEMPLATE_SSR,
<<<<<<< HEAD
        ANGULAR_SKIP_HYDRATION_FOR_CONTENT_COMPONENT,
=======
        ANGULAR_MARK_SAFE_INNER_HTML,
>>>>>>> 89c1acb0
      ],
    },
    solid: {
      typescript: true,
      stylesType: 'style-tag',
      plugins: [
        INJECT_ENABLE_EDITOR_ON_EVENT_HOOKS_PLUGIN,
        REMOVE_SET_CONTEXT_PLUGIN_FOR_FORM,
      ],
    },
    vue: {
      typescript: true,
      namePrefix: (path) => (path.includes('/blocks/') ? 'builder' : ''),
      cssNamespace: getSeededId,
      plugins: [
        () => ({
          json: {
            // This plugin handles binding our actions to the `v-on:` Vue syntax:
            // - in our block components, the actions will come through `props.attributes` and need to be filtered
            // - in Block, the actions will be good to go from `state.actions`, and just need the `v-on:` prefix to be removed
            pre: (json) => {
              traverse(json).forEach(function (item) {
                if (!isMitosisNode(item)) return;

                const filterAttrKeys = filterActionAttrBindings(json, item);

                for (const [key, value] of filterAttrKeys) {
                  if (value) {
                    item.bindings[key] = {
                      ...value,
                      type: 'spread',
                      spreadType: 'event-handlers',
                    };
                  }
                }
              });
            },
          },
        }),
      ],
      api: 'options',
      asyncComponentImports: false,
    },
    react: {
      typescript: true,
      plugins: [
        SRCSET_PLUGIN,
        FETCHPRIORITY_CAMELCASE_PLUGIN,
        INJECT_ENABLE_EDITOR_ON_EVENT_HOOKS_PLUGIN,
        REMOVE_SET_CONTEXT_PLUGIN_FOR_FORM,
      ],
      stylesType: 'style-tag',
    },
    rsc: {
      explicitImportFileExtension: true,
      typescript: true,
      plugins: [
        SRCSET_PLUGIN,
        FETCHPRIORITY_CAMELCASE_PLUGIN,
        REMOVE_SET_CONTEXT_PLUGIN_FOR_FORM,
        () => ({
          json: {
            pre: (json) => {
              if (json.name === 'Symbol') {
                delete json.state.setContent;

                json.state.contentToUse.code =
                  json.state.contentToUse?.code.replace('async () => ', '');
              } else if (json.name === 'EnableEditor') {
                json.imports.push({
                  path: 'next/navigation',
                  imports: {
                    useRouter: 'useRouter',
                  },
                });

                json.hooks.init = {
                  code: `const router = useRouter();`,
                };
              }
              return json;
            },
          },
          code: {
            pre: (code) => {
              return code.replace('function Symbol(', 'async function Symbol(');
            },
          },
        }),
      ],
      stylesType: 'style-tag',
    },
    reactNative: {
      typescript: true,
      plugins: [
        SRCSET_PLUGIN,
        BASE_TEXT_PLUGIN,
        INJECT_ENABLE_EDITOR_ON_EVENT_HOOKS_PLUGIN,
        REMOVE_SET_CONTEXT_PLUGIN_FOR_FORM,
        ADD_IS_STRICT_STYLE_MODE_TO_CONTEXT_PLUGIN,
        () => ({
          json: {
            pre: (json) => {
              /**
               * We cannot set context in `ComponentRef` because it's a light component.
               * We only need to set the context for a React Native need: CSS-style inheritance for Text blocks.
               **/
              if (json.name === 'ComponentRef') {
                json.imports.push({
                  imports: {
                    BuilderContext: 'default',
                  },
                  path: '../../../../context/builder.context.lite',
                });
                json.context.set = {
                  '../../../../context/builder.context.lite:default': {
                    name: 'BuilderContext',
                    value: {
                      content: {
                        code: 'props.context.content',
                        type: 'property',
                      },
                      rootState: {
                        code: 'props.context.rootState',
                        type: 'property',
                      },
                      localState: {
                        code: 'props.context.localState',
                        type: 'property',
                      },
                      context: {
                        code: 'props.context.context',
                        type: 'property',
                      },
                      apiKey: {
                        code: 'props.context.apiKey',
                        type: 'property',
                      },
                      componentInfos: {
                        code: 'props.context.componentInfos',
                        type: 'property',
                      },
                      inheritedStyles: {
                        code: 'props.context.inheritedStyles',
                        type: 'property',
                      },
                      apiVersion: {
                        code: 'props.context.apiVersion',
                        type: 'property',
                      },
                    },
                  },
                };
              }

              /**
               * Fix types
               */
              if (json.name === 'CustomCode') {
                json.refs.elementRef.typeParameter = 'any';
              }

              /**
               * Fix component name as `Button` is imported from react-native
               */
              if (json.name === 'Button') {
                json.name = 'BuilderButton';
              }
            },
          },
        }),
        () => ({
          code: {
            post: (code) => {
              if (
                code.includes('BlocksWrapper') ||
                code.includes('EnableEditor')
              ) {
                /**
                 * Replaces `onPress` event handler with `onClick` for React Native
                 * such that visual editing "+Add Block" works on web target.
                 */
                code = code.replace('onPress', 'onClick');
              }
              return code;
            },
          },
        }),
      ],
    },
    qwik: {
      typescript: true,
      plugins: [
        FETCHPRIORITY_CAMELCASE_PLUGIN,
        /**
         * cleanup `onMount` hooks
         * - rmv unnecessary ones
         * - migrate necessary `onMount` hooks to `useOn('qvisible')` hooks
         */
        () => ({
          json: {
            pre: (json) => {
              if (['Symbol', 'ContentVariants'].includes(json.name)) {
                json.hooks.onMount = [];
                return;
              }

              if (['EnableEditor', 'CustomCode'].includes(json.name)) {
                json.hooks.onMount.forEach((hook, i) => {
                  if (hook.onSSR) return;

                  json.hooks.onMount.splice(i, 1);

                  json.hooks.onEvent.push({
                    code: hook.code.replaceAll('elementRef', 'element'),
                    eventArgName: 'event',
                    eventName: 'qvisible',
                    isRoot: true,
                    refName: 'element',
                    elementArgName: 'element',
                  });
                });
              }
            },
          },
        }),
      ],
    },
    svelte: {
      typescript: true,
      plugins: [
        /**
         * This plugin modifies `svelte:component` to elements to use the `svelte:element` syntax instead.
         * `svelte:component` is used for rendering dynamic Svelte components, and `svelte:element` is used for
         * rendering dynamic HTML elements. Mitosis can't know which one to use, and defaults to `svelte:component`,
         * so we have to override that.
         */
        () => ({
          json: {
            pre: (json) => {
              const tag =
                json.meta.useMetadata && json.meta.useMetadata.elementTag;

              if (tag) {
                const tagArr = Array.isArray(tag) ? tag : [tag];

                traverse(json).forEach(function (item) {
                  if (!isMitosisNode(item)) return;

                  if (tagArr.includes(item.name)) {
                    item.bindings.this = {
                      type: 'single',
                      ...item.bindings.this,
                      code: item.name,
                    };
                    item.name = 'svelte:element';
                  }
                });
              }
            },
          },
        }),
        () => ({
          json: {
            pre: (json) => {
              // This plugin handles binding our actions to the `use:` Svelte syntax:

              /**
               * `DynamicRenderer` will toggle between
               * <svelte:element> and <svelte:component> depending on the type of the block, while
               * handling empty HTML elements.
               */
              if (json.name === 'DynamicRenderer') {
                traverse(json).forEach(function (item) {
                  if (!isMitosisNode(item)) return;

                  if (!item.name.includes('TagName')) return;

                  item.bindings.this = {
                    type: 'single',
                    ...item.bindings.this,
                    code: item.name,
                  };
                  item.name = `svelte:${item.properties.MAGIC}`;
                });
              }

              // handle case where we have no wrapper element, in which case the actions are passed as attributes to our
              // builder blocks.
              traverse(json).forEach(function (item) {
                if (!isMitosisNode(item)) return;

                const filterAttrKeys = filterActionAttrBindings(json, item);

                for (const [key, value] of filterAttrKeys) {
                  if (value && item.name !== 'svelte:component') {
                    item.bindings['use:setAttrs'] = {
                      ...value,
                      type: 'single',
                    };

                    delete item.bindings[key];
                  }
                }
              });

              return json;
            },
          },
        }),
      ],
    },
  },
};<|MERGE_RESOLUTION|>--- conflicted
+++ resolved
@@ -812,11 +812,8 @@
         ANGULAR_ADD_UNUSED_PROP_TYPES,
         ANGULAR_NOWRAP_INTERACTIVE_ELEMENT_PLUGIN,
         ANGULAR_COMPONENT_REF_UPDATE_TEMPLATE_SSR,
-<<<<<<< HEAD
         ANGULAR_SKIP_HYDRATION_FOR_CONTENT_COMPONENT,
-=======
         ANGULAR_MARK_SAFE_INNER_HTML,
->>>>>>> 89c1acb0
       ],
     },
     solid: {
