--- conflicted
+++ resolved
@@ -1,6 +1,6 @@
-const traverse = require('traverse');
-const seedrandom = require('seedrandom');
-const rng = seedrandom('vue-sdk-seed');
+const traverse = require("traverse");
+const seedrandom = require("seedrandom");
+const rng = seedrandom("vue-sdk-seed");
 
 /**
  * @typedef {import('@builder.io/mitosis')} Mitosis
@@ -13,28 +13,28 @@
 
 const getSeededId = () => {
   const rngVal = rng();
-  return Number(String(rngVal).split('.')[1]).toString(36);
+  return Number(String(rngVal).split(".")[1]).toString(36);
 };
 
 /**
  * @param {any} x
  * @returns {x is MitosisNode}
  */
-const isMitosisNode = (x) => x && x['@type'] === '@builder.io/mitosis/node';
+const isMitosisNode = (x) => x && x["@type"] === "@builder.io/mitosis/node";
 
 /**
  * @param {string} string
  */
 const kebabCase = (string) =>
-  string.replace(/([a-z0-9]|(?=[A-Z]))([A-Z])/g, '$1-$2').toLowerCase();
+  string.replace(/([a-z0-9]|(?=[A-Z]))([A-Z])/g, "$1-$2").toLowerCase();
 
 /**
  * @type {MitosisConfig['getTargetPath']}
  */
 const getTargetPath = ({ target }) => {
   switch (target) {
-    case 'rsc':
-      return 'nextjs';
+    case "rsc":
+      return "nextjs";
     default:
       return kebabCase(target);
   }
@@ -48,7 +48,7 @@
     pre: (code) => {
       // workaround until we resolve
       // https://github.com/BuilderIO/mitosis/issues/526
-      return code.replace(/srcset=/g, 'srcSet=');
+      return code.replace(/srcset=/g, "srcSet=");
     },
   },
 });
@@ -59,7 +59,7 @@
 const FETCHPRIORITY_CAMELCASE_PLUGIN = () => ({
   code: {
     pre: (code) => {
-      return code.replace(/fetchpriority=/g, 'fetchPriority=');
+      return code.replace(/fetchpriority=/g, "fetchPriority=");
     },
   },
 });
@@ -72,22 +72,22 @@
 const BASE_TEXT_PLUGIN = () => ({
   code: {
     pre: (code) => {
-      if (code.includes('BaseText')) {
+      if (code.includes("BaseText")) {
         return `
 import BaseText from '../../blocks/BaseText';
 ${code}
 `;
       }
 
-      if (code.includes('<Text>') && !code.includes('InlinedStyles')) {
+      if (code.includes("<Text>") && !code.includes("InlinedStyles")) {
         const importStatement = `import BaseText from '../../blocks/BaseText';`;
         // we put the import statement after the first line so the `use client` comment stays at the top.
         // probably doesn't matter but just in case
-        const [firstLine, ...restOfCode] = code.split('\n');
+        const [firstLine, ...restOfCode] = code.split("\n");
         return `
 ${firstLine}
 ${importStatement}
-${restOfCode.join('\n').replace(/<(\/?)Text(.*?)>/g, '<$1BaseText$2>')}
+${restOfCode.join("\n").replace(/<(\/?)Text(.*?)>/g, "<$1BaseText$2>")}
 `;
       }
       return code;
@@ -102,7 +102,7 @@
         if (!isMitosisNode(item)) return;
 
         for (const [key, _value] of Object.entries(item.properties)) {
-          if (key === 'MAGIC') {
+          if (key === "MAGIC") {
             delete item.properties[key];
           }
         }
@@ -121,59 +121,59 @@
         ...PREVIOUS_VALUE,
         rootState: combinedState,
       }));`,
-        'props.builderContext.rootState = combinedState;'
+        "props.builderContext.rootState = combinedState;"
       );
     },
   },
 });
 
 const target = process.argv
-  .find((arg) => arg.startsWith('--target='))
-  ?.split('=')[1];
+  .find((arg) => arg.startsWith("--target="))
+  ?.split("=")[1];
 
 const targets = target
   ? [target]
   : [
-      'reactNative',
-      'rsc',
-      'vue',
-      'solid',
-      'svelte',
-      'react',
-      'qwik',
-      'angular',
+      "reactNative",
+      "rsc",
+      "vue",
+      "solid",
+      "svelte",
+      "react",
+      "qwik",
+      "angular",
     ];
 
 const INJECT_ENABLE_EDITOR_ON_EVENT_HOOKS_PLUGIN = () => ({
   json: {
     pre: (json) => {
-      if (json.name !== 'EnableEditor') return;
+      if (json.name !== "EnableEditor") return;
       json.hooks.onMount.forEach((onMountHook) => {
         json.hooks.onEvent.forEach((eventHook) => {
           const isEditingHook =
-            onMountHook.code.includes('INJECT_EDITING_HOOK_HERE') &&
-            eventHook.eventName === 'initeditingbldr';
+            onMountHook.code.includes("INJECT_EDITING_HOOK_HERE") &&
+            eventHook.eventName === "initeditingbldr";
 
           if (isEditingHook) {
             onMountHook.code = onMountHook.code.replace(
-              'INJECT_EDITING_HOOK_HERE',
+              "INJECT_EDITING_HOOK_HERE",
               eventHook.code
             );
           }
 
           const isPreviewingHook =
-            onMountHook.code.includes('INJECT_PREVIEWING_HOOK_HERE') &&
-            eventHook.eventName === 'initpreviewingbldr';
+            onMountHook.code.includes("INJECT_PREVIEWING_HOOK_HERE") &&
+            eventHook.eventName === "initpreviewingbldr";
 
           if (isPreviewingHook) {
             onMountHook.code = onMountHook.code.replace(
-              'INJECT_PREVIEWING_HOOK_HERE',
+              "INJECT_PREVIEWING_HOOK_HERE",
               eventHook.code
             );
           }
         });
 
-        onMountHook.code = onMountHook.code.replaceAll('elementRef', 'true');
+        onMountHook.code = onMountHook.code.replaceAll("elementRef", "true");
       });
 
       json.hooks.onEvent = [];
@@ -194,16 +194,16 @@
    * Button component uses `filterAttrs` but calls `DynamicRender`.
    * Special case, we don't want to filter the `filterAttrs` calls even though they are there.
    */
-  const isButton = json.name === 'Button';
+  const isButton = json.name === "Button";
   if (isButton) return [];
 
   return Object.entries(item.bindings).filter(([_key, value]) => {
     const blocksAttrs =
-      value?.code.includes('filterAttrs') && value.code.includes('true');
+      value?.code.includes("filterAttrs") && value.code.includes("true");
 
     const dynamicRendererAttrs =
-      json.name === 'DynamicRenderer' &&
-      value?.code.includes('props.actionAttributes');
+      json.name === "DynamicRenderer" &&
+      value?.code.includes("props.actionAttributes");
 
     return blocksAttrs || dynamicRendererAttrs;
   });
@@ -214,16 +214,16 @@
   code: {
     post: (code) => {
       if (
-        code.includes('component-ref, ComponentRef') ||
-        code.includes('repeated-block, RepeatedBlock')
+        code.includes("component-ref, ComponentRef") ||
+        code.includes("repeated-block, RepeatedBlock")
       ) {
         code = code.replace(
-          'imports: [CommonModule, Block]',
-          'imports: [CommonModule, forwardRef(() => Block)]'
+          "imports: [CommonModule, Block]",
+          "imports: [CommonModule, forwardRef(() => Block)]"
         );
         code = code.replace(
           '} from "@angular/core";',
-          `${code.includes('repeated-block') ? ',' : ''}forwardRef } from "@angular/core";`
+          `${code.includes("repeated-block") ? "," : ""}forwardRef } from "@angular/core";`
         );
       }
       return code;
@@ -234,31 +234,13 @@
 const ANGULAR_OVERRIDE_COMPONENT_REF_PLUGIN = () => ({
   code: {
     post: (code) => {
-      if (code.includes('component-ref, ComponentRef')) {
-<<<<<<< HEAD
-        // onInit we check for this.isInteractive as its available at that time
-        // and set the Wrapper to InteractiveElement or componentRef
-        code = code.replace(
-          'ngOnInit() {\n',
-          `ngOnInit() {\n  this.Wrapper = this.isInteractive ? InteractiveElement : this.componentRef;\n`
-        );
-        // we need to wrap the blockChildren in a ngIf to prevent rendering when componentRef is undefined
+      if (code.includes("component-ref, ComponentRef")) {
         code = code
           .replace(
             '<ng-container *ngFor="let child of blockChildren; trackBy: trackByChild0">',
             '<ng-container *ngIf="componentRef">\n<ng-container *ngFor="let child of blockChildren; trackBy: trackByChild0">'
           )
-          .replace('</ng-container>', '</ng-container>\n</ng-container>');
-=======
-        code = code.replace(
-          '<ng-container *ngFor="let child of blockChildren; trackBy: trackByChild0">',
-          '<ng-container *ngIf="componentRef">\n<ng-container *ngFor="let child of blockChildren; trackBy: trackByChild0">'
-        );
-        code = code.replace(
-          '</ng-container>',
-          '</ng-container>\n</ng-container>'
-        );
->>>>>>> c215cf8a
+          .replace("</ng-container>", "</ng-container>\n</ng-container>");
       }
       return code;
     },
@@ -268,9 +250,9 @@
 const ANGULAR_BLOCKS_WRAPPER_MERGED_INPUT_REACTIVITY_PLUGIN = () => ({
   code: {
     post: (code) => {
-      if (code?.includes('blocks-wrapper, BlocksWrapper')) {
+      if (code?.includes("blocks-wrapper, BlocksWrapper")) {
         const mergedInputsCode = code.match(/this.mergedInputs_.* = \{.*\};/s);
-        code = code.replace('ngOnInit', 'ngAfterContentInit');
+        code = code.replace("ngOnInit", "ngAfterContentInit");
         code = code.replace(
           /}\n\s*$/,
           `
@@ -287,183 +269,183 @@
 });
 
 const VALID_HTML_TAGS = [
-  'html',
-  'base',
-  'head',
-  'link',
-  'meta',
-  'style',
-  'title',
-  'body',
-  'address',
-  'article',
-  'aside',
-  'footer',
-  'header',
-  'h1',
-  'h2',
-  'h3',
-  'h4',
-  'h5',
-  'h6',
-  'main',
-  'nav',
-  'section',
-  'blockquote',
-  'dd',
-  'div',
-  'dl',
-  'dt',
-  'figcaption',
-  'figure',
-  'hr',
-  'li',
-  'menu',
-  'ol',
-  'p',
-  'pre',
-  'ul',
-  'a',
-  'abbr',
-  'b',
-  'bdi',
-  'bdo',
-  'br',
-  'cite',
-  'code',
-  'data',
-  'dfn',
-  'em',
-  'i',
-  'kbd',
-  'mark',
-  'q',
-  'rp',
-  'rt',
-  'ruby',
-  's',
-  'samp',
-  'small',
-  'span',
-  'strong',
-  'sub',
-  'sup',
-  'time',
-  'u',
-  'var',
-  'wbr',
-  'area',
-  'audio',
-  'img',
-  'map',
-  'track',
-  'video',
-  'embed',
-  'iframe',
-  'object',
-  'param',
-  'picture',
-  'portal',
-  'source',
-  'svg',
-  'math',
-  'canvas',
-  'noscript',
-  'script',
-  'del',
-  'ins',
-  'caption',
-  'col',
-  'colgroup',
-  'table',
-  'tbody',
-  'td',
-  'tfoot',
-  'th',
-  'thead',
-  'tr',
-  'button',
-  'datalist',
-  'fieldset',
-  'form',
-  'input',
-  'label',
-  'legend',
-  'meter',
-  'optgroup',
-  'option',
-  'output',
-  'progress',
-  'select',
-  'textarea',
-  'details',
-  'dialog',
-  'summary',
-  'slot',
-  'template',
+  "html",
+  "base",
+  "head",
+  "link",
+  "meta",
+  "style",
+  "title",
+  "body",
+  "address",
+  "article",
+  "aside",
+  "footer",
+  "header",
+  "h1",
+  "h2",
+  "h3",
+  "h4",
+  "h5",
+  "h6",
+  "main",
+  "nav",
+  "section",
+  "blockquote",
+  "dd",
+  "div",
+  "dl",
+  "dt",
+  "figcaption",
+  "figure",
+  "hr",
+  "li",
+  "menu",
+  "ol",
+  "p",
+  "pre",
+  "ul",
+  "a",
+  "abbr",
+  "b",
+  "bdi",
+  "bdo",
+  "br",
+  "cite",
+  "code",
+  "data",
+  "dfn",
+  "em",
+  "i",
+  "kbd",
+  "mark",
+  "q",
+  "rp",
+  "rt",
+  "ruby",
+  "s",
+  "samp",
+  "small",
+  "span",
+  "strong",
+  "sub",
+  "sup",
+  "time",
+  "u",
+  "var",
+  "wbr",
+  "area",
+  "audio",
+  "img",
+  "map",
+  "track",
+  "video",
+  "embed",
+  "iframe",
+  "object",
+  "param",
+  "picture",
+  "portal",
+  "source",
+  "svg",
+  "math",
+  "canvas",
+  "noscript",
+  "script",
+  "del",
+  "ins",
+  "caption",
+  "col",
+  "colgroup",
+  "table",
+  "tbody",
+  "td",
+  "tfoot",
+  "th",
+  "thead",
+  "tr",
+  "button",
+  "datalist",
+  "fieldset",
+  "form",
+  "input",
+  "label",
+  "legend",
+  "meter",
+  "optgroup",
+  "option",
+  "output",
+  "progress",
+  "select",
+  "textarea",
+  "details",
+  "dialog",
+  "summary",
+  "slot",
+  "template",
   // tags below are SVG tags. See the below article for list of SVG tags
   // https://developer.mozilla.org/en-US/docs/Web/SVG/Element
-  'animate',
-  'animateMotion',
-  'animateTransform',
-  'circle',
-  'clipPath',
-  'defs',
-  'desc',
-  'discard',
-  'ellipse',
-  'feBlend',
-  'feColorMatrix',
-  'feComponentTransfer',
-  'feComposite',
-  'feConvolveMatrix',
-  'feDiffuseLighting',
-  'feDisplacementMap',
-  'feDistantLight',
-  'feDropShadow',
-  'feFlood',
-  'feFuncA',
-  'feFuncB',
-  'feFuncG',
-  'feFuncR',
-  'feGaussianBlur',
-  'feImage',
-  'feMerge',
-  'feMergeNode',
-  'feMorphology',
-  'feOffset',
-  'fePointLight',
-  'feSpecularLighting',
-  'feSpotLight',
-  'feTile',
-  'feTurbulence',
-  'filter',
-  'foreignObject',
-  'g',
-  'hatch',
-  'hatchpath',
-  'image',
-  'line',
-  'linearGradient',
-  'marker',
-  'mask',
-  'metadata',
-  'mpath',
-  'path',
-  'pattern',
-  'polygon',
-  'polyline',
-  'radialGradient',
-  'rect',
-  'set',
-  'stop',
-  'switch',
-  'symbol',
-  'text',
-  'textPath',
-  'tspan',
-  'use',
-  'view',
+  "animate",
+  "animateMotion",
+  "animateTransform",
+  "circle",
+  "clipPath",
+  "defs",
+  "desc",
+  "discard",
+  "ellipse",
+  "feBlend",
+  "feColorMatrix",
+  "feComponentTransfer",
+  "feComposite",
+  "feConvolveMatrix",
+  "feDiffuseLighting",
+  "feDisplacementMap",
+  "feDistantLight",
+  "feDropShadow",
+  "feFlood",
+  "feFuncA",
+  "feFuncB",
+  "feFuncG",
+  "feFuncR",
+  "feGaussianBlur",
+  "feImage",
+  "feMerge",
+  "feMergeNode",
+  "feMorphology",
+  "feOffset",
+  "fePointLight",
+  "feSpecularLighting",
+  "feSpotLight",
+  "feTile",
+  "feTurbulence",
+  "filter",
+  "foreignObject",
+  "g",
+  "hatch",
+  "hatchpath",
+  "image",
+  "line",
+  "linearGradient",
+  "marker",
+  "mask",
+  "metadata",
+  "mpath",
+  "path",
+  "pattern",
+  "polygon",
+  "polyline",
+  "radialGradient",
+  "rect",
+  "set",
+  "stop",
+  "switch",
+  "symbol",
+  "text",
+  "textPath",
+  "tspan",
+  "use",
+  "view",
 ];
 
 const ANGULAR_COMPONENT_NAMES_HAVING_HTML_TAG_NAMES = () => ({
@@ -479,7 +461,7 @@
 const ANGULAR_BIND_THIS_FOR_WINDOW_EVENTS = () => ({
   code: {
     post: (code) => {
-      if (code.includes('enable-editor')) {
+      if (code.includes("enable-editor")) {
         code = code.replace(
           'window.addEventListener("message", this.processMessage);',
           'window.addEventListener("message", this.processMessage.bind(this));'
@@ -504,10 +486,10 @@
 const ANGULAR_INITIALIZE_PROP_ON_NG_ONINIT = () => ({
   code: {
     post: (code) => {
-      if (code.includes('content-component, ContentComponent')) {
+      if (code.includes("content-component, ContentComponent")) {
         code = code.replaceAll(
-          'this.contentSetState',
-          'this.contentSetState.bind(this)'
+          "this.contentSetState",
+          "this.contentSetState.bind(this)"
         );
       }
       return code;
@@ -518,11 +500,11 @@
 const ANGULAR_WRAP_SYMBOLS_FETCH_AROUND_CHANGES_DEPS = () => ({
   code: {
     post: (code) => {
-      if (code.includes('builder-symbol, BuilderSymbol')) {
-        code = code.replace('ngOnChanges() {', 'ngOnChanges(changes) {');
+      if (code.includes("builder-symbol, BuilderSymbol")) {
+        code = code.replace("ngOnChanges() {", "ngOnChanges(changes) {");
         code = code.replace(
-          'this.setContent();',
-          'if (changes.symbol) { this.setContent(); }'
+          "this.setContent();",
+          "if (changes.symbol) { this.setContent(); }"
         );
       }
       return code;
@@ -534,8 +516,8 @@
  * @type {MitosisConfig}
  */
 module.exports = {
-  files: 'src/**',
-  exclude: ['src/**/*.test.ts'],
+  files: "src/**",
+  exclude: ["src/**/*.test.ts"],
   targets,
   getTargetPath,
   commonOptions: {
@@ -545,7 +527,7 @@
     angular: {
       standalone: true,
       typescript: true,
-      state: 'class-properties',
+      state: "class-properties",
       plugins: [
         ANGULAR_FIX_CIRCULAR_DEPENDENCIES_OF_COMPONENTS,
         ANGULAR_OVERRIDE_COMPONENT_REF_PLUGIN,
@@ -559,7 +541,7 @@
     },
     solid: {
       typescript: true,
-      stylesType: 'style-tag',
+      stylesType: "style-tag",
       plugins: [
         INJECT_ENABLE_EDITOR_ON_EVENT_HOOKS_PLUGIN,
         REMOVE_SET_CONTEXT_PLUGIN_FOR_FORM,
@@ -567,7 +549,7 @@
     },
     vue: {
       typescript: true,
-      namePrefix: (path) => (path.includes('/blocks/') ? 'builder' : ''),
+      namePrefix: (path) => (path.includes("/blocks/") ? "builder" : ""),
       cssNamespace: getSeededId,
       plugins: [
         () => ({
@@ -585,8 +567,8 @@
                   if (value) {
                     item.bindings[key] = {
                       ...value,
-                      type: 'spread',
-                      spreadType: 'event-handlers',
+                      type: "spread",
+                      spreadType: "event-handlers",
                     };
                   }
                 }
@@ -595,7 +577,7 @@
           },
         }),
       ],
-      api: 'options',
+      api: "options",
       asyncComponentImports: false,
     },
     react: {
@@ -606,7 +588,7 @@
         INJECT_ENABLE_EDITOR_ON_EVENT_HOOKS_PLUGIN,
         REMOVE_SET_CONTEXT_PLUGIN_FOR_FORM,
       ],
-      stylesType: 'style-tag',
+      stylesType: "style-tag",
     },
     rsc: {
       explicitImportFileExtension: true,
@@ -618,16 +600,16 @@
         () => ({
           json: {
             pre: (json) => {
-              if (json.name === 'Symbol') {
+              if (json.name === "Symbol") {
                 delete json.state.setContent;
 
                 json.state.contentToUse.code =
-                  json.state.contentToUse?.code.replace('async () => ', '');
-              } else if (json.name === 'EnableEditor') {
+                  json.state.contentToUse?.code.replace("async () => ", "");
+              } else if (json.name === "EnableEditor") {
                 json.imports.push({
-                  path: 'next/navigation',
+                  path: "next/navigation",
                   imports: {
-                    useRouter: 'useRouter',
+                    useRouter: "useRouter",
                   },
                 });
 
@@ -640,12 +622,12 @@
           },
           code: {
             pre: (code) => {
-              return code.replace('function Symbol(', 'async function Symbol(');
+              return code.replace("function Symbol(", "async function Symbol(");
             },
           },
         }),
       ],
-      stylesType: 'style-tag',
+      stylesType: "style-tag",
     },
     reactNative: {
       typescript: true,
@@ -661,48 +643,48 @@
                * We cannot set context in `ComponentRef` because it's a light component.
                * We only need to set the context for a React Native need: CSS-style inheritance for Text blocks.
                **/
-              if (json.name === 'ComponentRef') {
+              if (json.name === "ComponentRef") {
                 json.imports.push({
                   imports: {
-                    BuilderContext: 'default',
+                    BuilderContext: "default",
                   },
-                  path: '../../../../context/builder.context.lite',
+                  path: "../../../../context/builder.context.lite",
                 });
                 json.context.set = {
-                  '../../../../context/builder.context.lite:default': {
-                    name: 'BuilderContext',
+                  "../../../../context/builder.context.lite:default": {
+                    name: "BuilderContext",
                     value: {
                       content: {
-                        code: 'props.context.content',
-                        type: 'property',
+                        code: "props.context.content",
+                        type: "property",
                       },
                       rootState: {
-                        code: 'props.context.rootState',
-                        type: 'property',
+                        code: "props.context.rootState",
+                        type: "property",
                       },
                       localState: {
-                        code: 'props.context.localState',
-                        type: 'property',
+                        code: "props.context.localState",
+                        type: "property",
                       },
                       context: {
-                        code: 'props.context.context',
-                        type: 'property',
+                        code: "props.context.context",
+                        type: "property",
                       },
                       apiKey: {
-                        code: 'props.context.apiKey',
-                        type: 'property',
+                        code: "props.context.apiKey",
+                        type: "property",
                       },
                       componentInfos: {
-                        code: 'props.context.componentInfos',
-                        type: 'property',
+                        code: "props.context.componentInfos",
+                        type: "property",
                       },
                       inheritedStyles: {
-                        code: 'props.context.inheritedStyles',
-                        type: 'property',
+                        code: "props.context.inheritedStyles",
+                        type: "property",
                       },
                       apiVersion: {
-                        code: 'props.context.apiVersion',
-                        type: 'property',
+                        code: "props.context.apiVersion",
+                        type: "property",
                       },
                     },
                   },
@@ -712,15 +694,15 @@
               /**
                * Fix types
                */
-              if (json.name === 'CustomCode') {
-                json.refs.elementRef.typeParameter = 'any';
+              if (json.name === "CustomCode") {
+                json.refs.elementRef.typeParameter = "any";
               }
 
               /**
                * Fix component name as `Button` is imported from react-native
                */
-              if (json.name === 'Button') {
-                json.name = 'BuilderButton';
+              if (json.name === "Button") {
+                json.name = "BuilderButton";
               }
             },
           },
@@ -739,24 +721,24 @@
         () => ({
           json: {
             pre: (json) => {
-              if (['Symbol', 'ContentVariants'].includes(json.name)) {
+              if (["Symbol", "ContentVariants"].includes(json.name)) {
                 json.hooks.onMount = [];
                 return;
               }
 
-              if (['EnableEditor', 'CustomCode'].includes(json.name)) {
+              if (["EnableEditor", "CustomCode"].includes(json.name)) {
                 json.hooks.onMount.forEach((hook, i) => {
                   if (hook.onSSR) return;
 
                   json.hooks.onMount.splice(i, 1);
 
                   json.hooks.onEvent.push({
-                    code: hook.code.replaceAll('elementRef', 'element'),
-                    eventArgName: 'event',
-                    eventName: 'qvisible',
+                    code: hook.code.replaceAll("elementRef", "element"),
+                    eventArgName: "event",
+                    eventName: "qvisible",
                     isRoot: true,
-                    refName: 'element',
-                    elementArgName: 'element',
+                    refName: "element",
+                    elementArgName: "element",
                   });
                 });
               }
@@ -788,11 +770,11 @@
 
                   if (tagArr.includes(item.name)) {
                     item.bindings.this = {
-                      type: 'single',
+                      type: "single",
                       ...item.bindings.this,
                       code: item.name,
                     };
-                    item.name = 'svelte:element';
+                    item.name = "svelte:element";
                   }
                 });
               }
@@ -809,14 +791,14 @@
                * <svelte:element> and <svelte:component> depending on the type of the block, while
                * handling empty HTML elements.
                */
-              if (json.name === 'DynamicRenderer') {
+              if (json.name === "DynamicRenderer") {
                 traverse(json).forEach(function (item) {
                   if (!isMitosisNode(item)) return;
 
-                  if (!item.name.includes('TagName')) return;
+                  if (!item.name.includes("TagName")) return;
 
                   item.bindings.this = {
-                    type: 'single',
+                    type: "single",
                     ...item.bindings.this,
                     code: item.name,
                   };
@@ -832,10 +814,10 @@
                 const filterAttrKeys = filterActionAttrBindings(json, item);
 
                 for (const [key, value] of filterAttrKeys) {
-                  if (value && item.name !== 'svelte:component') {
-                    item.bindings['use:setAttrs'] = {
+                  if (value && item.name !== "svelte:component") {
+                    item.bindings["use:setAttrs"] = {
                       ...value,
-                      type: 'single',
+                      type: "single",
                     };
 
                     delete item.bindings[key];
