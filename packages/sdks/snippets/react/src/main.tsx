import React from 'react';
import ReactDOM from 'react-dom/client';
import { createBrowserRouter, RouterProvider } from 'react-router-dom';
import AnnouncementBar from './routes/AnnouncementBar.tsx';
import ProductDetails from './routes/blueprints/ProductDetails.tsx';
import AdvancedChildRoute from './routes/custom-components/advanced-child.tsx';
import CustomChildRoute from './routes/custom-components/custom-child.tsx';
import EditableRegionRoute from './routes/custom-components/editable-region.tsx';
import IntegratingPages from './routes/IntegratingPages.tsx';
import LivePreviewBlogData from './routes/LivePreviewBlogData.js';
<<<<<<< HEAD
=======
import QueryCheatsheet from './routes/query-cheatsheet/index.tsx';

>>>>>>> ddcf46f2
const router = createBrowserRouter([
  {
    path: '/announcements/:id',
    element: <AnnouncementBar />,
  },
  {
    path: '/editable-region',
    element: <EditableRegionRoute />,
  },
  {
    path: '/custom-child',
    element: <CustomChildRoute />,
  },
  {
    path: '/advanced-child',
    element: <AdvancedChildRoute />,
  },
  {
    path: '/live-preview',
    element: <LivePreviewBlogData />,
  },
  {
<<<<<<< HEAD
    path: '/product/category/:handle',
    element: <ProductDetails />,
=======
    path: '/query-cheatsheet',
    element: <QueryCheatsheet />,
>>>>>>> ddcf46f2
  },
  {
    path: '/*',
    element: <IntegratingPages />,
  },
]);

ReactDOM.createRoot(document.getElementById('root')!).render(
  <React.StrictMode>
    <RouterProvider router={router} />
  </React.StrictMode>
);<|MERGE_RESOLUTION|>--- conflicted
+++ resolved
@@ -8,11 +8,8 @@
 import EditableRegionRoute from './routes/custom-components/editable-region.tsx';
 import IntegratingPages from './routes/IntegratingPages.tsx';
 import LivePreviewBlogData from './routes/LivePreviewBlogData.js';
-<<<<<<< HEAD
-=======
 import QueryCheatsheet from './routes/query-cheatsheet/index.tsx';
 
->>>>>>> ddcf46f2
 const router = createBrowserRouter([
   {
     path: '/announcements/:id',
@@ -35,13 +32,13 @@
     element: <LivePreviewBlogData />,
   },
   {
-<<<<<<< HEAD
+
     path: '/product/category/:handle',
     element: <ProductDetails />,
-=======
+  },
+  {
     path: '/query-cheatsheet',
     element: <QueryCheatsheet />,
->>>>>>> ddcf46f2
   },
   {
     path: '/*',
