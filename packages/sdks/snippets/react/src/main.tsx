--- conflicted
+++ resolved
@@ -3,11 +3,8 @@
 import { createBrowserRouter, RouterProvider } from 'react-router-dom';
 import AnnouncementBar from './routes/AnnouncementBar.tsx';
 import BlogArticle from './routes/blueprints/BlogArticle.tsx';
-<<<<<<< HEAD
 import Hero from './routes/blueprints/Hero.tsx';
-=======
 import Homepage from './routes/blueprints/homepage.tsx';
->>>>>>> 59cf58a0
 import ProductDetails from './routes/blueprints/ProductDetails.tsx';
 import ProductEditorial from './routes/blueprints/ProductEditorial.tsx';
 import AdvancedChildRoute from './routes/custom-components/advanced-child.tsx';
@@ -55,13 +52,10 @@
     element: <ProductEditorial />,
   },
   {
-<<<<<<< HEAD
     path: '/marketing-event',
     element: <Hero />,
-=======
     path: '/home',
     element: <Homepage />,
->>>>>>> 59cf58a0
   },
   {
     path: '/*',
