--- conflicted
+++ resolved
@@ -11,11 +11,8 @@
   import AdvancedChild from './components/advanced-child/AdvancedChild.svelte';
   import ProductDetails from './components/blueprints/ProductDetails.svelte';
   import BlogArticle from './components/blueprints/BlogArticle.svelte';
-<<<<<<< HEAD
   import Homepage from './components/blueprints/Homepage.svelte';
-=======
   import NavLinks from './components/blueprints/navlinks/NavLinks.svelte';
->>>>>>> 4ec6e0ea
   export let url = '';
 </script>
 
@@ -31,10 +28,7 @@
   <Route path="/advanced-child" component={AdvancedChild} />
   <Route path="/product/category/:handle" component={ProductDetails} />
   <Route path="/blogs/:handle" component={BlogArticle} />
-<<<<<<< HEAD
   <Route path="/home" component={Homepage} />
-=======
   <Route path="/landing-page" component={NavLinks} />
->>>>>>> 4ec6e0ea
   <Route path="/*" component={CatchAll} />
 </Router>