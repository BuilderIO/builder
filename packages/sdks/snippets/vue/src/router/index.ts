--- conflicted
+++ resolved
@@ -13,7 +13,6 @@
     // will match /announcements/:id or /announcements
     { path: '/announcements/:id?', component: AnnouncementBar },
     { path: '/live-preview', component: LivePreview },
-<<<<<<< HEAD
     { path: '/custom-child', component: CustomChild },
     {
       path: '/editable-region',
@@ -23,9 +22,7 @@
       path: '/advanced-child',
       component: AdvancedChild,
     },
-=======
     { path: '/product/category/:handle', component: ProductDetails },
->>>>>>> 782424f3
     // will match everything and put it under `route.params.pathMatch`
     { path: '/:pathMatch(.*)*', component: QuickStart },
   ],
