--- conflicted
+++ resolved
@@ -25,11 +25,8 @@
       component: AdvancedChild,
     },
     { path: '/product/category/:handle', component: ProductDetails },
-<<<<<<< HEAD
     { path: '/products/:id', component: ProductEditorial },
-=======
     { path: '/blogs/:handle', component: BlogArticle },
->>>>>>> 65ee2fa1
     // will match everything and put it under `route.params.pathMatch`
     { path: '/:pathMatch(.*)*', component: QuickStart },
   ],
