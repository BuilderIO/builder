/**
 * https://www.builder.io/c/docs/integrate-section-building
 * https://www.builder.io/c/blueprints/announcement-bar
 * src/app/announcement-bar/announcement-bar.component.ts
 */

import { Component } from '@angular/core';
import { fetchOneEntry, type BuilderContent } from '@builder.io/sdk-angular';

@Component({
  selector: 'app-announcement-bar',
  template: `
<<<<<<< HEAD
    <ng-container *ngIf="content">
      <content-variants
        [model]="model"
        [content]="content"
        [apiKey]="apiKey"
      ></content-variants>
=======
    <ng-container *ngIf="content; else notFound">
      <content [model]="model" [content]="content" [apiKey]="apiKey"></content>
>>>>>>> f2e7923f
    </ng-container>

    <!-- Your content coming from your app (or also Builder) -->
    <div>The rest of your page goes here</div>
  `,
})
export class AnnouncementBarComponent {
  apiKey = 'ee9f13b4981e489a9a1209887695ef2b';
  model = 'announcement-bar';
  content: BuilderContent | null = null;

  async ngOnInit() {
    const urlPath = window.location.pathname || '';

    const content = await fetchOneEntry({
      apiKey: this.apiKey,
      model: this.model,
      userAttributes: {
        urlPath,
      },
    });

    if (!content) {
      return;
    }

    this.content = content;
  }
}<|MERGE_RESOLUTION|>--- conflicted
+++ resolved
@@ -10,17 +10,8 @@
 @Component({
   selector: 'app-announcement-bar',
   template: `
-<<<<<<< HEAD
-    <ng-container *ngIf="content">
-      <content-variants
-        [model]="model"
-        [content]="content"
-        [apiKey]="apiKey"
-      ></content-variants>
-=======
     <ng-container *ngIf="content; else notFound">
       <content [model]="model" [content]="content" [apiKey]="apiKey"></content>
->>>>>>> f2e7923f
     </ng-container>
 
     <!-- Your content coming from your app (or also Builder) -->
