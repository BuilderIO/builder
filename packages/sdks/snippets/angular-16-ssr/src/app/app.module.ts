/**
 * Quickstart snippet
 * snippets/angular-16-ssr/src/app/app.module.ts
 */

import { NgModule } from '@angular/core';
import { BrowserModule } from '@angular/platform-browser';
import { RouterModule } from '@angular/router';
import { advancedChildResolver } from './advanced-child/advanced-child-resolver';
import { AdvancedChildComponent } from './advanced-child/advanced-child.component';
import { AnnouncementBarComponent } from './announcement-bar/announcement-bar.component';
import { announcementBarResolver } from './announcement-bar/announcement-bar.resolver';
import { AppComponent } from './app.component';
import { BlogArticleComponent } from './blog-article/blog-article.component';
import { blogArticleResolver } from './blog-article/blog-article.resolver';
import { CatchAllComponent } from './catch-all/catch-all.component';
import { catchAllResolver } from './catch-all/catch-all.resolver';
import { CustomChildComponent } from './custom-child/custom-child.component';
import { customChildResolver } from './custom-child/custom-child.resolver';
import { editableRegionsResolver } from './editable-regions/editable-regions-resolver';
import { EditableRegionComponent } from './editable-regions/editable-regions.component';
<<<<<<< HEAD
import { HeroComponent } from './hero/hero.component';
import { heroResolver } from './hero/hero.resolver';
=======
import { HomepageComponent } from './home/homepage.component';
import { homepageResolver } from './home/homepage.resolver';
>>>>>>> ef9107c0
import { LivePreviewComponent } from './live-preview/live-preview.component';
import { NavBarComponent } from './nav-bar/nav-bar.component';
import { navBarResolver } from './nav-bar/nav-bar.resolver';
import { ProductDetailsComponent } from './product-details/product-details.component';
import { productDetailsResolver } from './product-details/product-details.resolver';
import { ProductEditorialComponent } from './product-editorial/product-editorial.component';
import { productEditorialResolver } from './product-editorial/product-editorial.resolver';

@NgModule({
  declarations: [AppComponent],
  imports: [
    BrowserModule,
    AnnouncementBarComponent,
    CatchAllComponent,
    ProductEditorialComponent,
    RouterModule.forRoot([
      {
        path: 'announcements/:id',
        component: AnnouncementBarComponent,
        resolve: { content: announcementBarResolver },
      },
      {
        path: 'blogs/new-product-line',
        component: BlogArticleComponent,
        resolve: { article: blogArticleResolver },
      },
      {
        path: 'products/:id',
        component: ProductEditorialComponent,
        resolve: { productData: productEditorialResolver },
      },
      {
        path: 'product/category/:handle',
        component: ProductDetailsComponent,
        resolve: { productDetails: productDetailsResolver },
      },
      {
        path: 'landing-page',
        component: NavBarComponent,
        resolve: { navLinks: navBarResolver },
      },
      {
        path: 'custom-child',
        component: CustomChildComponent,
        resolve: { content: customChildResolver },
      },
      {
        path: 'editable-region',
        component: EditableRegionComponent,
        resolve: { content: editableRegionsResolver },
      },
      {
        path: 'advanced-child',
        component: AdvancedChildComponent,
        resolve: { content: advancedChildResolver },
      },
      {
        path: 'live-preview',
        component: LivePreviewComponent,
      },
      {
<<<<<<< HEAD
        path: 'marketing-event',
        component: HeroComponent,
        resolve: { content: heroResolver },
=======
        path: 'home',
        component: HomepageComponent,
        resolve: { content: homepageResolver },
>>>>>>> ef9107c0
      },
      {
        path: '**',
        component: CatchAllComponent,
        resolve: { content: catchAllResolver },
      },
    ]),
  ],
  providers: [],
  bootstrap: [AppComponent],
})
export class AppModule {}<|MERGE_RESOLUTION|>--- conflicted
+++ resolved
@@ -19,13 +19,10 @@
 import { customChildResolver } from './custom-child/custom-child.resolver';
 import { editableRegionsResolver } from './editable-regions/editable-regions-resolver';
 import { EditableRegionComponent } from './editable-regions/editable-regions.component';
-<<<<<<< HEAD
 import { HeroComponent } from './hero/hero.component';
 import { heroResolver } from './hero/hero.resolver';
-=======
 import { HomepageComponent } from './home/homepage.component';
 import { homepageResolver } from './home/homepage.resolver';
->>>>>>> ef9107c0
 import { LivePreviewComponent } from './live-preview/live-preview.component';
 import { NavBarComponent } from './nav-bar/nav-bar.component';
 import { navBarResolver } from './nav-bar/nav-bar.resolver';
@@ -87,15 +84,14 @@
         component: LivePreviewComponent,
       },
       {
-<<<<<<< HEAD
         path: 'marketing-event',
         component: HeroComponent,
         resolve: { content: heroResolver },
-=======
+      },
+      {
         path: 'home',
         component: HomepageComponent,
         resolve: { content: homepageResolver },
->>>>>>> ef9107c0
       },
       {
         path: '**',
