--- conflicted
+++ resolved
@@ -1,11 +1,4 @@
-<<<<<<< HEAD
-type MitosisTargets = import('@builder.io/mitosis').Target;
-
-export type Target = Extract<
-  MitosisTargets,
-=======
 export type Target =
->>>>>>> 72a9b2ce
   | 'vue3'
   | 'vue2'
   | 'reactNative'
@@ -13,9 +6,4 @@
   | 'qwik'
   | 'react'
   | 'solid'
-<<<<<<< HEAD
-  | 'rsc'
->;
-=======
-  | 'rsc';
->>>>>>> 72a9b2ce
+  | 'rsc';