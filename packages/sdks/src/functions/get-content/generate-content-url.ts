import { flatten } from '../../helpers/flatten';
import {
  getBuilderSearchParamsFromWindow,
  normalizeSearchParams,
<<<<<<< HEAD
} from '../get-builder-search-params/index';
import type { GetContentOptions } from './types';
import { DEFAULT_API_VERSION } from '../../types/api-version';
=======
} from '../get-builder-search-params/index.js';
import type { GetContentOptions } from './types.js';
import { DEFAULT_API_VERSION } from '../../types/api-version.js';
>>>>>>> 72a9b2ce

export const generateContentUrl = (options: GetContentOptions): URL => {
  const {
    limit = 30,
    userAttributes,
    query,
    noTraverse = false,
    model,
    apiKey,
    includeRefs = true,
    enrich,
    locale,
    apiVersion = DEFAULT_API_VERSION,
  } = options;

  if (!apiKey) {
    throw new Error('Missing API key');
  }

  if (!['v2', 'v3'].includes(apiVersion)) {
    throw new Error(
      `Invalid apiVersion: expected 'v2' or 'v3', received '${apiVersion}'`
    );
  }

  const url = new URL(
    `https://cdn.builder.io/api/${apiVersion}/content/${model}?apiKey=${apiKey}&limit=${limit}&noTraverse=${noTraverse}&includeRefs=${includeRefs}${
      locale ? `&locale=${locale}` : ''
    }${enrich ? `&enrich=${enrich}` : ''}`
  );

  const queryOptions = {
    ...getBuilderSearchParamsFromWindow(),
    ...normalizeSearchParams(options.options || {}),
  };

  const flattened = flatten(queryOptions);
  for (const key in flattened) {
    url.searchParams.set(key, String(flattened[key]));
  }

  if (userAttributes) {
    url.searchParams.set('userAttributes', JSON.stringify(userAttributes));
  }
  if (query) {
    const flattened = flatten({ query });
    for (const key in flattened) {
      url.searchParams.set(key, JSON.stringify((flattened as any)[key]));
    }
  }

  return url;
};<|MERGE_RESOLUTION|>--- conflicted
+++ resolved
@@ -2,15 +2,9 @@
 import {
   getBuilderSearchParamsFromWindow,
   normalizeSearchParams,
-<<<<<<< HEAD
-} from '../get-builder-search-params/index';
-import type { GetContentOptions } from './types';
-import { DEFAULT_API_VERSION } from '../../types/api-version';
-=======
 } from '../get-builder-search-params/index.js';
 import type { GetContentOptions } from './types.js';
 import { DEFAULT_API_VERSION } from '../../types/api-version.js';
->>>>>>> 72a9b2ce
 
 export const generateContentUrl = (options: GetContentOptions): URL => {
   const {
