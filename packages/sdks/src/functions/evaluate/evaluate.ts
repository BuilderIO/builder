--- conflicted
+++ resolved
@@ -3,8 +3,6 @@
 import { isEditing } from '../is-editing.js';
 import type { BuilderGlobals, ExecutorArgs } from './helpers.js';
 import { getUserAttributes } from '../track/helpers.js';
-<<<<<<< HEAD
-=======
 
 /**
  * THIS IS A MAGICAL IMPORT. It is aliased by the build process of every SDK configuration, so that
@@ -17,7 +15,6 @@
  * Also, each individual `tsconfig.json` aliases this import to the browser runtime so that the
  * types can be resolved correctly.
  */
->>>>>>> a899abbc
 import { evaluator } from 'placeholder-runtime';
 
 export type EvaluatorArgs = Omit<ExecutorArgs, 'builder' | 'event'> & {
