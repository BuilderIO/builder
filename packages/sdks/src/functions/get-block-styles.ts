import { getMaxWidthQueryForSize } from '../constants/device-sizes.js';
<<<<<<< HEAD
import type { BuilderBlock } from '../types/builder-block.js';
=======
import { TARGET } from '../constants/target.js';
import { BuilderBlock } from '../types/builder-block.js';
>>>>>>> b6de5625
import { convertStyleObject } from './convert-style-object.js';
import { sanitizeBlockStyles } from './sanitize-styles.js';

const getStyleForTarget = (
  styles: NonNullable<BuilderBlock['responsiveStyles']>
) => {
  switch (TARGET) {
    case 'reactNative': {
      return {
        ...(styles.large ? convertStyleObject(styles.large) : {}),
        ...(styles.medium ? convertStyleObject(styles.medium) : {}),
        ...(styles.small ? convertStyleObject(styles.small) : {}),
      };
    }
    default:
      return {
        ...(styles.large ? convertStyleObject(styles.large) : {}),

        ...(styles.medium
          ? {
              [getMaxWidthQueryForSize('medium')]: convertStyleObject(
                styles.medium
              ),
            }
          : {}),

        ...(styles.small
          ? {
              [getMaxWidthQueryForSize('small')]: convertStyleObject(
                styles.small
              ),
            }
          : {}),
      };
  }
};

export function getBlockStyles(block: BuilderBlock) {
  if (!block.responsiveStyles) {
    return {};
  }

  const styles = getStyleForTarget(block.responsiveStyles);

  const newStyles = sanitizeBlockStyles(styles);

  return newStyles;
}<|MERGE_RESOLUTION|>--- conflicted
+++ resolved
@@ -1,10 +1,6 @@
 import { getMaxWidthQueryForSize } from '../constants/device-sizes.js';
-<<<<<<< HEAD
+import { TARGET } from '../constants/target.js';
 import type { BuilderBlock } from '../types/builder-block.js';
-=======
-import { TARGET } from '../constants/target.js';
-import { BuilderBlock } from '../types/builder-block.js';
->>>>>>> b6de5625
 import { convertStyleObject } from './convert-style-object.js';
 import { sanitizeBlockStyles } from './sanitize-styles.js';
 
