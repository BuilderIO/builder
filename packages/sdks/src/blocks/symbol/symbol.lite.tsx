--- conflicted
+++ resolved
@@ -2,10 +2,6 @@
 import BuilderContext from '../../context/builder.context.lite';
 import { getContent } from '../../functions/get-content/index.js';
 import type { BuilderContent } from '../../types/builder-content.js';
-<<<<<<< HEAD
-import { onMount, onUpdate, useContext, useStore } from '@builder.io/mitosis';
-import { TARGET } from '../../constants/target';
-=======
 import {
   onMount,
   onUpdate,
@@ -13,7 +9,6 @@
   useStore,
   useTarget,
 } from '@builder.io/mitosis';
->>>>>>> d41d5514
 import { logger } from '../../helpers/logger';
 import type {
   BuilderComponentsProp,
