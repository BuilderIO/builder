import { useMetadata, useTarget } from '@builder.io/mitosis';
<<<<<<< HEAD
import { filterAttrs } from '../helpers';
=======
import { filterAttrs } from '../helpers.js';
>>>>>>> 72a9b2ce
/**
 * This import is used by the Svelte SDK. Do not remove.
 */
// eslint-disable-next-line unused-imports/no-unused-imports, @typescript-eslint/no-unused-vars
import { setAttrs } from '../helpers.js';

useMetadata({
  rsc: {
    componentType: 'client',
  },
});

useMetadata({
  rsc: {
    componentType: 'client',
  },
});

export interface ButtonProps {
  attributes?: any;
  text?: string;
}

export default function SubmitButton(props: ButtonProps) {
  return (
    <button
      {...useTarget({
        vue2: filterAttrs(props.attributes, 'v-on:', false),
        vue3: filterAttrs(props.attributes, 'v-on:', false),
        svelte: filterAttrs(props.attributes, 'on:', false),
        default: {},
      })}
      {...useTarget({
        vue2: filterAttrs(props.attributes, 'v-on:', true),
        vue3: filterAttrs(props.attributes, 'v-on:', true),
        svelte: filterAttrs(props.attributes, 'on:', true),
        default: props.attributes,
      })}
      type="submit"
    >
      {props.text}
    </button>
  );
}<|MERGE_RESOLUTION|>--- conflicted
+++ resolved
@@ -1,9 +1,5 @@
 import { useMetadata, useTarget } from '@builder.io/mitosis';
-<<<<<<< HEAD
-import { filterAttrs } from '../helpers';
-=======
 import { filterAttrs } from '../helpers.js';
->>>>>>> 72a9b2ce
 /**
  * This import is used by the Svelte SDK. Do not remove.
  */
