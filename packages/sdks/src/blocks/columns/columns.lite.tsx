import {
  For,
  Show,
  useMetadata,
  useStore,
  useTarget,
} from '@builder.io/mitosis';
import Blocks from '../../components/blocks/blocks.lite.jsx';
import DynamicRenderer from '../../components/dynamic-renderer/dynamic-renderer.lite.jsx';
import InlinedStyles from '../../components/inlined-styles.lite.jsx';
import type { SizeName } from '../../constants/device-sizes.js';
import { getSizesForBreakpoints } from '../../constants/device-sizes.js';
import { TARGET } from '../../constants/target.js';
import { deoptSignal } from '../../functions/deopt.js';
import { getClassPropName } from '../../functions/get-class-prop-name.js';
import { mapStyleObjToStrIfNeeded } from '../../functions/get-style.js';
import type { Dictionary } from '../../types/typescript.js';
import type { Column, ColumnProps } from './columns.types.js';
import { getColumnsClass } from './helpers.js';
import DynamicDiv from '../../components/dynamic-div.lite.jsx';

type CSSVal = string | number;

useMetadata({
  rsc: {
    componentType: 'server',
  },
  qwik: {
    setUseStoreFirst: true,
  },
});

export default function Columns(props: ColumnProps) {
  const state = useStore({
<<<<<<< HEAD
    get gutterSize() {
      return typeof props.space === 'number' ? props.space || 0 : 20;
    },
    get cols() {
      return props.columns || [];
    },
    get stackAt() {
      return props.stackColumnsAt || 'tablet';
=======
    gutterSize: typeof props.space === 'number' ? props.space || 0 : 20,
    cols: props.columns || [],
    stackAt: props.stackColumnsAt || 'tablet',
    getTagName(column: Column) {
      return column.link
        ? props.builderLinkComponent ||
            useTarget({
              // eslint-disable-next-line @typescript-eslint/ban-ts-comment
              // @ts-ignore
              reactNative: BaseText,
              default: 'a',
            })
        : useTarget({
            // eslint-disable-next-line @typescript-eslint/ban-ts-comment
            // @ts-ignore
            reactNative: View,
            angular: DynamicDiv,
            default: 'div',
          });
>>>>>>> c2c550f3
    },
    getWidth(index: number) {
      return state.cols[index]?.width || 100 / state.cols.length;
    },
    getColumnCssWidth(index: number) {
      const subtractWidth =
        (state.gutterSize * (state.cols.length - 1)) / state.cols.length;
      return `calc(${state.getWidth(index)}% - ${subtractWidth}px)`;
    },

    getTabletStyle({
      stackedStyle,
      desktopStyle,
    }: {
      stackedStyle: CSSVal;
      desktopStyle: CSSVal;
    }): CSSVal {
      return state.stackAt === 'tablet' ? stackedStyle : desktopStyle;
    },

    getMobileStyle({
      stackedStyle,
      desktopStyle,
    }: {
      stackedStyle: CSSVal;
      desktopStyle: CSSVal;
    }): CSSVal {
      return state.stackAt === 'never' ? desktopStyle : stackedStyle;
    },

    get flexDir() {
      return props.stackColumnsAt === 'never'
        ? 'row'
        : props.reverseColumnsWhenStacked
        ? 'column-reverse'
        : 'column';
    },

    columnsCssVars(): Dictionary<string> {
      return useTarget({
        reactNative: {
          flexDirection: state.flexDir as 'row' | 'column' | 'column-reverse',
        },
        default: {
          '--flex-dir': state.flexDir,
          '--flex-dir-tablet': state.getTabletStyle({
            stackedStyle: state.flexDir,
            desktopStyle: 'row',
          }),
        } as Dictionary<string>,
      });
    },

    columnCssVars(index: number): Dictionary<string> {
      const gutter = index === 0 ? 0 : state.gutterSize;

      const width = state.getColumnCssWidth(index);
      const gutterPixels = `${gutter}px`;
      const mobileWidth = '100%';
      const mobileMarginLeft = 0;

      const marginLeftKey = useTarget({
        react: 'marginLeft',
        rsc: 'marginLeft',
        default: 'margin-left',
      });

      const sharedStyles = {
        display: 'flex',
        flexDirection: 'column',
        alignItems: 'stretch',
      };

      return useTarget({
        reactNative: {
          ...sharedStyles,
          marginLeft: props.stackColumnsAt === 'never' ? gutter : 0,
        } as any as Dictionary<string>,
        default: {
          ...sharedStyles,
          width,
          [marginLeftKey]: gutterPixels,
          '--column-width-mobile': state.getMobileStyle({
            stackedStyle: mobileWidth,
            desktopStyle: width,
          }),
          '--column-margin-left-mobile': state.getMobileStyle({
            stackedStyle: mobileMarginLeft,
            desktopStyle: gutterPixels,
          }),
          '--column-width-tablet': state.getTabletStyle({
            stackedStyle: mobileWidth,
            desktopStyle: width,
          }),
          '--column-margin-left-tablet': state.getTabletStyle({
            stackedStyle: mobileMarginLeft,
            desktopStyle: gutterPixels,
          }),
        } as Dictionary<string>,
      });
    },

    getWidthForBreakpointSize(size: SizeName) {
      const breakpointSizes = getSizesForBreakpoints(
        props.builderContext.value.content?.meta?.breakpoints || {}
      );

      return breakpointSizes[size].max;
    },

    columnsStyles(): string {
      return `
        @media (max-width: ${state.getWidthForBreakpointSize('medium')}px) {
          .${props.builderBlock.id}-breakpoints {
            flex-direction: var(--flex-dir-tablet);
            align-items: stretch;
          }

          .${props.builderBlock.id}-breakpoints > .builder-column {
            width: var(--column-width-tablet) !important;
            margin-left: var(--column-margin-left-tablet) !important;
          }
        }

        @media (max-width: ${state.getWidthForBreakpointSize('small')}px) {
          .${props.builderBlock.id}-breakpoints {
            flex-direction: var(--flex-dir);
            align-items: stretch;
          }

          .${props.builderBlock.id}-breakpoints > .builder-column {
            width: var(--column-width-mobile) !important;
            margin-left: var(--column-margin-left-mobile) !important;
          }
        },
      `;
    },

    getAttributes(column: any, index: number) {
      return {
        ...useTarget({
          reactNative: {
            dataSet: { 'builder-block-name': 'builder-column' },
          },
          default: {},
        }),
        ...(column.link ? { href: column.link } : {}),
        [getClassPropName()]: 'builder-column',
        style: mapStyleObjToStrIfNeeded(state.columnCssVars(index)),
      };
    },
  });

  return (
    <div
      class={getColumnsClass(props.builderBlock?.id)}
      css={{
        display: 'flex',
        lineHeight: 'normal',
      }}
      style={state.columnsCssVars()}
      {...useTarget({
        reactNative: {
          dataSet: { 'builder-block-name': 'builder-columns' },
        },
        default: {},
      })}
    >
      <Show when={TARGET !== 'reactNative'}>
        {/**
         * Need to use style tag for column and columns style instead of using the
         * respective 'style' or 'css' attributes because the rules now contain
         * "dynamic" media query values based on custom breakpoints.
         * Adding them directly otherwise leads to Mitosis and TS errors.
         */}
        <InlinedStyles styles={state.columnsStyles()} id="builderio-columns" />
      </Show>

      <For each={props.columns}>
        {(column, index) => (
          <DynamicRenderer
            key={index}
            TagName={state.getTagName(column)}
            actionAttributes={{}}
            attributes={state.getAttributes(column, index)}
          >
            <Blocks
              blocks={useTarget({
                /**
                 * Workaround until https://github.com/BuilderIO/qwik/issues/5017 is fixed.
                 */
                qwik: deoptSignal(column.blocks),
                default: column.blocks,
              })}
              path={`component.options.columns.${index}.blocks`}
              parent={props.builderBlock.id}
              styleProp={{
                flexGrow: useTarget<string | number>({
                  reactNative: 1,
                  default: '1',
                }),
              }}
              context={props.builderContext}
              registeredComponents={props.builderComponents}
              linkComponent={props.builderLinkComponent}
            />
          </DynamicRenderer>
        )}
      </For>
    </div>
  );
}<|MERGE_RESOLUTION|>--- conflicted
+++ resolved
@@ -32,7 +32,6 @@
 
 export default function Columns(props: ColumnProps) {
   const state = useStore({
-<<<<<<< HEAD
     get gutterSize() {
       return typeof props.space === 'number' ? props.space || 0 : 20;
     },
@@ -41,10 +40,7 @@
     },
     get stackAt() {
       return props.stackColumnsAt || 'tablet';
-=======
-    gutterSize: typeof props.space === 'number' ? props.space || 0 : 20,
-    cols: props.columns || [],
-    stackAt: props.stackColumnsAt || 'tablet',
+    },
     getTagName(column: Column) {
       return column.link
         ? props.builderLinkComponent ||
@@ -61,7 +57,6 @@
             angular: DynamicDiv,
             default: 'div',
           });
->>>>>>> c2c550f3
     },
     getWidth(index: number) {
       return state.cols[index]?.width || 100 / state.cols.length;
