--- conflicted
+++ resolved
@@ -6,21 +6,12 @@
   useStore,
   useTarget,
 } from '@builder.io/mitosis';
-<<<<<<< HEAD
-import type { BuilderBlock } from '../../types/builder-block';
-import { getSizesForBreakpoints } from '../../constants/device-sizes';
-import type { SizeName } from '../../constants/device-sizes';
-import InlinedStyles from '../../components/inlined-styles.lite';
-import { TARGET } from '../../constants/target';
-import type { Dictionary } from '../../types/typescript';
-=======
 import type { BuilderBlock } from '../../types/builder-block.js';
 import { getSizesForBreakpoints } from '../../constants/device-sizes.js';
 import type { SizeName } from '../../constants/device-sizes.js';
 import InlinedStyles from '../../components/inlined-styles.lite';
 import { TARGET } from '../../constants/target.js';
 import type { Dictionary } from '../../types/typescript.js';
->>>>>>> 72a9b2ce
 import type {
   BuilderComponentsProp,
   PropsWithBuilderData,
