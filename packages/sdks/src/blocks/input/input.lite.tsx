--- conflicted
+++ resolved
@@ -1,14 +1,11 @@
 import { useTarget } from '@builder.io/mitosis';
 import { isEditing } from '../../functions/is-editing.js';
 import { filterAttrs } from '../helpers.js';
-<<<<<<< HEAD
-=======
 /**
  * This import is used by the Svelte SDK. Do not remove.
  */
 // eslint-disable-next-line unused-imports/no-unused-imports, @typescript-eslint/no-unused-vars
 import { setAttrs } from '../helpers';
->>>>>>> 751c32c1
 
 export interface FormInputProps {
   type?: string;
