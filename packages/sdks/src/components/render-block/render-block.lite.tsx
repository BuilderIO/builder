--- conflicted
+++ resolved
@@ -38,15 +38,9 @@
     get component(): Nullable<RegisteredComponent> {
       const componentName = getProcessedBlock({
         block: props.block,
-<<<<<<< HEAD
         state: props.context.state,
         context: props.context.context,
-        evaluateBindings: false,
-=======
-        state: builderContext.state,
-        context: builderContext.context,
         shouldEvaluateBindings: false,
->>>>>>> 5cdb452c
       }).component?.name;
 
       if (!componentName) {
@@ -84,15 +78,9 @@
         ? props.block
         : getProcessedBlock({
             block: props.block,
-<<<<<<< HEAD
             state: props.context.state,
             context: props.context.context,
-            evaluateBindings: true,
-=======
-            state: builderContext.state,
-            context: builderContext.context,
             shouldEvaluateBindings: true,
->>>>>>> 5cdb452c
           });
     },
     get attributes() {
