--- conflicted
+++ resolved
@@ -16,15 +16,6 @@
 import RenderRepeatedBlock from './render-repeated-block.lite';
 import { TARGET } from '../../constants/target.js';
 import { extractTextStyles } from '../../functions/extract-text-styles.js';
-<<<<<<< HEAD
-
-// we want to preserve this import because react-native output actually uses it.
-// we use a Mitosis plugin to use it instead of `RenderComponent` in the react-native output
-// eslint-disable-next-line unused-imports/no-unused-imports, @typescript-eslint/no-unused-vars
-import RenderComponentWithContext from './render-component-with-context.lite';
-
-=======
->>>>>>> c0d7b21d
 import RenderComponent from './render-component.lite';
 import { getReactNativeBlockStyles } from '../../functions/get-react-native-block-styles.js';
 
@@ -146,11 +137,7 @@
 
   return (
     <Show
-<<<<<<< HEAD
       when={!state.component?.noWrap}
-=======
-      when={state.shouldWrap}
->>>>>>> c0d7b21d
       else={<RenderComponent {...state.renderComponentProps} />}
     >
       {/*
