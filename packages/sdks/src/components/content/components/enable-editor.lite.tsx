--- conflicted
+++ resolved
@@ -150,51 +150,6 @@
         },
       })(event);
     },
-<<<<<<< HEAD
-    evaluateJsCode() {
-      // run any dynamic JS code attached to content
-      const jsCode = props.builderContextSignal.value.content?.data?.jsCode;
-      if (jsCode) {
-        evaluate({
-          code: jsCode,
-          context: props.context || {},
-          localState: undefined,
-          rootState: props.builderContextSignal.value.rootState,
-          rootSetState: (newState) => {
-            useTarget({
-              vue: () => {
-                props.builderContextSignal.value.rootState = newState;
-              },
-              solid: () => {
-                props.builderContextSignal.value.rootState = newState;
-              },
-              react: () => {
-                Object.assign(
-                  props.builderContextSignal.value.rootState,
-                  newState
-                );
-              },
-              reactNative: () => {
-                props.builderContextSignal.value.rootState = newState;
-              },
-              rsc: () => {
-                props.builderContextSignal.value.rootState = newState;
-              },
-              default: () => {
-                props.builderContextSignal.value.rootSetState?.(newState);
-              },
-            });
-          },
-          isExpression: false,
-          /**
-           * We don't want to cache the result of the JS code, since it's arbitrary side effect code.
-           */
-          enableCache: false,
-        });
-      }
-    },
-=======
->>>>>>> f116f537
     httpReqsData: {} as { [key: string]: boolean },
     httpReqsPending: {} as { [key: string]: boolean },
 
@@ -456,16 +411,6 @@
   });
 
   onInit(() => {
-<<<<<<< HEAD
-    if (!props.apiKey) {
-      logger.error(
-        'No API key provided to `Content` component. This can cause issues. Please provide an API key using the `apiKey` prop.'
-      );
-    }
-
-    state.evaluateJsCode();
-=======
->>>>>>> f116f537
     state.runHttpRequests();
     state.emitStateUpdate();
   });
