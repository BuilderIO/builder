--- conflicted
+++ resolved
@@ -88,13 +88,9 @@
     props.builderContextSignal.value
   );
   const state = useStore({
-<<<<<<< HEAD
-    mergeNewRootState(newData: Dictionary<any>, editType?: EditType) {
-=======
     prevData: null as Dictionary<any> | null,
     prevLocale: '',
-    mergeNewRootState(newData: Dictionary<any>) {
->>>>>>> 7adc4f6c
+    mergeNewRootState(newData: Dictionary<any>, editType?: EditType) {
       const combinedState = {
         ...props.builderContextSignal.value.rootState,
         ...newData,
