--- conflicted
+++ resolved
@@ -42,12 +42,7 @@
   },
 });
 
-<<<<<<< HEAD
-export default function Content(props: ContentProps) {
-=======
 export default function ContentComponent(props: ContentProps) {
-  const elementRef = useRef<HTMLDivElement>();
->>>>>>> 7a279b6d
   const state = useStore({
     forceReRenderCount: 0,
     mergeNewContent(newContent: BuilderContent) {
