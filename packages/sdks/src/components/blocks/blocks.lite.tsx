import {
  For,
  Show,
  useContext,
  useMetadata,
  useTarget,
} from '@builder.io/mitosis';
import BuilderContext from '../../context/builder.context.lite.js';
import ComponentsContext from '../../context/components.context.lite.js';
import Block from '../block/block.lite.jsx';
import BlocksWrapper from './blocks-wrapper.lite.jsx';
<<<<<<< HEAD

export type BlocksProps = Partial<
  Omit<BlocksWrapperProps, 'BlocksWrapper' | 'BlocksWrapperProps'>
> & {
  context?: Signal<BuilderContextInterface>;
  registeredComponents?: RegisteredComponents;
  linkComponent: any;
};
=======
import type { BlocksProps } from './blocks.types.js';
>>>>>>> fa423182

useMetadata({
  rsc: {
    componentType: 'server',
  },
});

export default function Blocks(props: BlocksProps) {
  const builderContext = useContext(BuilderContext);
  const componentsContext = useContext(ComponentsContext);

  return (
    <BlocksWrapper
      blocks={props.blocks}
      parent={props.parent}
      path={props.path}
      styleProp={props.styleProp}
      BlocksWrapper={props.context?.value?.BlocksWrapper}
      BlocksWrapperProps={props.context?.value?.BlocksWrapperProps}
    >
      <Show when={props.blocks}>
        <For each={props.blocks}>
          {(block) => (
            <Block
              key={block.id}
              block={block}
              context={useTarget({
                rsc: props.context,
                default: props.context || builderContext,
              })}
              registeredComponents={useTarget({
                rsc: props.registeredComponents,
                default:
                  props.registeredComponents ||
                  componentsContext.registeredComponents,
              })}
              linkComponent={props.linkComponent}
            />
          )}
        </For>
      </Show>
    </BlocksWrapper>
  );
}<|MERGE_RESOLUTION|>--- conflicted
+++ resolved
@@ -9,18 +9,7 @@
 import ComponentsContext from '../../context/components.context.lite.js';
 import Block from '../block/block.lite.jsx';
 import BlocksWrapper from './blocks-wrapper.lite.jsx';
-<<<<<<< HEAD
-
-export type BlocksProps = Partial<
-  Omit<BlocksWrapperProps, 'BlocksWrapper' | 'BlocksWrapperProps'>
-> & {
-  context?: Signal<BuilderContextInterface>;
-  registeredComponents?: RegisteredComponents;
-  linkComponent: any;
-};
-=======
 import type { BlocksProps } from './blocks.types.js';
->>>>>>> fa423182
 
 useMetadata({
   rsc: {
