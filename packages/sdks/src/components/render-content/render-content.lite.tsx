import { getDefaultRegisteredComponents } from '../../constants/builder-registered-components.js';
import type {
  BuilderRenderState,
  RegisteredComponent,
  RegisteredComponents,
} from '../../context/types.js';
import { evaluate } from '../../functions/evaluate.js';
import { getContent } from '../../functions/get-content/index.js';
import { fetch } from '../../functions/get-fetch.js';
import { isBrowser } from '../../functions/is-browser.js';
import { isEditing } from '../../functions/is-editing.js';
import { isPreviewing } from '../../functions/is-previewing.js';
import {
  components,
  createRegisterComponentMessage,
} from '../../functions/register-component.js';
import { _track } from '../../functions/track/index.js';
import type {
  Breakpoints,
  BuilderContent,
} from '../../types/builder-content.js';
import type { Nullable } from '../../types/typescript.js';
import RenderBlocks from '../render-blocks.lite';
import RenderContentStyles from './components/render-styles.lite';
import builderContext from '../../context/builder.context.lite';
import {
  Show,
  onMount,
  onUnMount,
  onUpdate,
  useStore,
  useMetadata,
  useRef,
  setContext,
} from '@builder.io/mitosis';
import {
  registerInsertMenu,
  setupBrowserForEditing,
} from '../../scripts/init-editing.js';
import { checkIsDefined } from '../../helpers/nullable.js';
import { getInteractionPropertiesForEvent } from '../../functions/track/interaction.js';
import type {
  RenderContentProps,
  BuilderComponentStateChange,
} from './render-content.types.js';
import {
  getContentInitialValue,
  getContextStateInitialValue,
} from './render-content.helpers.js';
import { TARGET } from '../../constants/target.js';
import { logger } from '../../helpers/logger.js';
<<<<<<< HEAD
import { getRenderContentScriptString } from '../render-content-variants/helpers.js';
=======
import { wrapComponentRef } from './wrap-component-ref.js';
>>>>>>> 08a5a8d7

useMetadata({
  qwik: {
    hasDeepStore: true,
  },
  solid: {
    state: {
      useContent: 'store',
    },
  },
});

export default function RenderContent(props: RenderContentProps) {
  const elementRef = useRef<HTMLDivElement>();
  const state = useStore({
    forceReRenderCount: 0,
    overrideContent: null as Nullable<BuilderContent>,
    useContent: getContentInitialValue({
      content: props.content,
      data: props.data,
    }),
    mergeNewContent(newContent: BuilderContent) {
      state.useContent = {
        ...state.useContent,
        ...newContent,
        data: {
          ...state.useContent?.data,
          ...newContent?.data,
        },
        meta: {
          ...state.useContent?.meta,
          ...newContent?.meta,
          breakpoints:
            newContent?.meta?.breakpoints ||
            state.useContent?.meta?.breakpoints,
        },
      };
    },
    setBreakpoints(breakpoints: Breakpoints) {
      state.useContent = {
        ...state.useContent,
        meta: {
          ...state.useContent?.meta,
          breakpoints,
        },
      };
    },
    update: 0,
    canTrackToUse: checkIsDefined(props.canTrack) ? props.canTrack : true,
    contentState: getContextStateInitialValue({
      content: props.content,
      data: props.data,
      locale: props.locale,
    }),
    contentSetState: (newRootState: BuilderRenderState) => {
      state.contentState = newRootState;
    },

    allRegisteredComponents: [
      ...getDefaultRegisteredComponents(),
      // While this `components` object is deprecated, we must maintain support for it.
      // Since users are able to override our default components, we need to make sure that we do not break such
      // existing usage.
      // This is why we spread `components` after the default Builder.io components, but before the `props.customComponents`,
      // which is the new standard way of providing custom components, and must therefore take precedence.
      ...components,
      ...(props.customComponents || []),
    ].reduce(
      (acc, { component, ...curr }) => ({
        ...acc,
        [curr.name]: {
          component:
            TARGET === 'vue3' ? wrapComponentRef(component) : component,
          ...curr,
        },
      }),
      {} as RegisteredComponents
    ),

    processMessage(event: MessageEvent): void {
      const { data } = event;
      if (data) {
        switch (data.type) {
          case 'builder.configureSdk': {
            const messageContent = data.data;
            const { breakpoints, contentId } = messageContent;
            if (!contentId || contentId !== state.useContent?.id) {
              return;
            }
            if (breakpoints) {
              state.setBreakpoints(breakpoints);
            }
            state.forceReRenderCount = state.forceReRenderCount + 1; // This is a hack to force Qwik to re-render.
            break;
          }
          case 'builder.contentUpdate': {
            const messageContent = data.data;
            const key =
              messageContent.key ||
              messageContent.alias ||
              messageContent.entry ||
              messageContent.modelName;

            const contentData = messageContent.data;

            if (key === props.model) {
              state.mergeNewContent(contentData);
              state.forceReRenderCount = state.forceReRenderCount + 1; // This is a hack to force Qwik to re-render.
            }
            break;
          }
          case 'builder.patchUpdates': {
            // TODO
            break;
          }
        }
      }
    },

    evaluateJsCode() {
      // run any dynamic JS code attached to content
      const jsCode = state.useContent?.data?.jsCode;
      if (jsCode) {
        evaluate({
          code: jsCode,
          context: props.context || {},
          localState: undefined,
          rootState: state.contentState,
          rootSetState: state.contentSetState,
        });
      }
    },
    httpReqsData: {} as { [key: string]: any },

    clicked: false,

    onClick(event: any) {
      if (state.useContent) {
        const variationId = state.useContent?.testVariationId;
        const contentId = state.useContent?.id;
        _track({
          type: 'click',
          canTrack: state.canTrackToUse,
          contentId,
          apiKey: props.apiKey,
          variationId: variationId !== contentId ? variationId : undefined,
          ...getInteractionPropertiesForEvent(event),
          unique: !state.clicked,
        });
      }

      if (!state.clicked) {
        state.clicked = true;
      }
    },

    evalExpression(expression: string) {
      return expression.replace(/{{([^}]+)}}/g, (_match, group) =>
        evaluate({
          code: group,
          context: props.context || {},
          localState: undefined,
          rootState: state.contentState,
          rootSetState: state.contentSetState,
        })
      );
    },
    handleRequest({ url, key }: { key: string; url: string }) {
      fetch(url)
        .then((response) => response.json())
        .then((json) => {
          const newState = {
            ...state.contentState,
            [key]: json,
          };
          state.contentSetState(newState);
        })
        .catch((err) => {
          console.error('error fetching dynamic data', url, err);
        });
    },
    runHttpRequests() {
      const requests: { [key: string]: string } =
        state.useContent?.data?.httpRequests ?? {};

      Object.entries(requests).forEach(([key, url]) => {
        if (url && (!state.httpReqsData[key] || isEditing())) {
          const evaluatedUrl = state.evalExpression(url);
          state.handleRequest({ url: evaluatedUrl, key });
        }
      });
    },
    emitStateUpdate() {
      if (isEditing()) {
        window.dispatchEvent(
          new CustomEvent<BuilderComponentStateChange>(
            'builder:component:stateChange',
            {
              detail: {
                state: state.contentState,
                ref: {
                  name: props.model,
                },
              },
            }
          )
        );
      }
    },
    scriptStr: getRenderContentScriptString({
      // eslint-disable-next-line @typescript-eslint/no-non-null-assertion, @typescript-eslint/no-non-null-asserted-optional-chain
      contentId: props.content?.id!,
      parentContentId: props.parentContentId!,
    }),
  });

  // This currently doesn't do anything as `onCreate` is not implemented
  // onCreate(() => {
  //   state.state = ifTarget(
  //     // The reactive targets
  //     ['vue', 'solid'],
  //     () => ({}),
  //     () =>
  //       // This is currently a no-op, since it's listening to changes on `{}`.
  //       onChange({}, () => {
  //         state.update = state.update + 1;
  //       })
  //   );
  // TODO: inherit context here too
  // });

  setContext(builderContext, {
    content: state.useContent,
    localState: undefined,
    rootState: state.contentState,
    rootSetState: TARGET === 'qwik' ? undefined : state.contentSetState,
    context: props.context || {},
    apiKey: props.apiKey,
    apiVersion: props.apiVersion,
    registeredComponents: state.allRegisteredComponents,
    inheritedStyles: {},
  });

  onMount(() => {
    if (!props.apiKey) {
      logger.error(
        'No API key provided to `RenderContent` component. This can cause issues. Please provide an API key using the `apiKey` prop.'
      );
    }

    if (isBrowser()) {
      if (isEditing()) {
        state.forceReRenderCount = state.forceReRenderCount + 1;
        registerInsertMenu();
        setupBrowserForEditing({
          ...(props.locale ? { locale: props.locale } : {}),
          ...(props.includeRefs ? { includeRefs: props.includeRefs } : {}),
          ...(props.enrich ? { enrich: props.enrich } : {}),
        });
        Object.values<RegisteredComponent>(
          state.allRegisteredComponents
        ).forEach((registeredComponent) => {
          const message = createRegisterComponentMessage(registeredComponent);
          window.parent?.postMessage(message, '*');
        });
        window.addEventListener('message', state.processMessage);
        window.addEventListener(
          'builder:component:stateChangeListenerActivated',
          state.emitStateUpdate
        );
      }
      if (state.useContent) {
        const variationId = state.useContent?.testVariationId;
        const contentId = state.useContent?.id;
        _track({
          type: 'impression',
          canTrack: state.canTrackToUse,
          contentId,
          apiKey: props.apiKey,
          variationId: variationId !== contentId ? variationId : undefined,
        });
      }

      // override normal content in preview mode
      if (isPreviewing()) {
        const searchParams = new URL(location.href).searchParams;
        const searchParamPreviewModel = searchParams.get('builder.preview');
        const searchParamPreviewId = searchParams.get(
          `builder.preview.${searchParamPreviewModel}`
        );
        const previewApiKey =
          searchParams.get('apiKey') || searchParams.get('builder.space');

        /**
         * Make sure that:
         * - the preview model name is the same as the one we're rendering, since there can be multiple models rendered
         *  at the same time, e.g. header/page/footer.
         * - the API key is the same, since we don't want to preview content from other organizations.
         * - if there is content, that the preview ID is the same as that of the one we receive.
         *
         * TO-DO: should we only update the state when there is a change?
         **/
        if (
          searchParamPreviewModel === props.model &&
          previewApiKey === props.apiKey &&
          (!props.content || searchParamPreviewId === props.content.id)
        ) {
          getContent({
            model: props.model,
            apiKey: props.apiKey,
            apiVersion: props.apiVersion,
          }).then((content) => {
            if (content) {
              state.mergeNewContent(content);
            }
          });
        }
      }

      state.evaluateJsCode();
      state.runHttpRequests();
      state.emitStateUpdate();
    }
  });

  onUpdate(() => {
    if (props.content) {
      state.mergeNewContent(props.content);
    }
  }, [props.content]);

  onUpdate(() => {
    state.evaluateJsCode();
  }, [state.useContent?.data?.jsCode, state.contentState]);

  onUpdate(() => {
    state.runHttpRequests();
  }, [state.useContent?.data?.httpRequests]);

  onUpdate(() => {
    state.emitStateUpdate();
  }, [state.contentState]);

  onUnMount(() => {
    if (isBrowser()) {
      window.removeEventListener('message', state.processMessage);
      window.removeEventListener(
        'builder:component:stateChangeListenerActivated',
        state.emitStateUpdate
      );
    }
  });

  // TODO: `else` message for when there is no content passed, or maybe a console.log
  return (
    <Show when={state.useContent}>
      <div
        ref={elementRef}
        onClick={(event) => state.onClick(event)}
        builder-content-id={state.useContent?.id}
        builder-model={props.model}
        className={props.classNameProp}
        {...(TARGET === 'reactNative'
          ? {
              dataSet: {
                // currently, we can't set the actual ID here.
                // we don't need it right now, we just need to identify content divs for testing.
                'builder-content-id': '',
              },
            }
          : {})}
        {...(props.hideContent ? { hidden: true, 'aria-hidden': true } : {})}
      >
        <Show when={props.isSsrAbTest}>
          <script innerHTML={state.scriptStr}></script>
        </Show>
        <Show when={TARGET !== 'reactNative'}>
          <RenderContentStyles
            contentId={state.useContent?.id}
            cssCode={state.useContent?.data?.cssCode}
            customFonts={state.useContent?.data?.customFonts}
          />
        </Show>
        <RenderBlocks
          blocks={state.useContent?.data?.blocks}
          key={state.forceReRenderCount}
        />
      </div>
    </Show>
  );
}<|MERGE_RESOLUTION|>--- conflicted
+++ resolved
@@ -49,11 +49,8 @@
 } from './render-content.helpers.js';
 import { TARGET } from '../../constants/target.js';
 import { logger } from '../../helpers/logger.js';
-<<<<<<< HEAD
 import { getRenderContentScriptString } from '../render-content-variants/helpers.js';
-=======
 import { wrapComponentRef } from './wrap-component-ref.js';
->>>>>>> 08a5a8d7
 
 useMetadata({
   qwik: {
