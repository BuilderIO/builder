import { SDK_VERSION } from '../constants/sdk-version.js';
import { TARGET } from '../constants/target.js';
import { isBrowser } from '../functions/is-browser.js';
import { isFromTrustedHost } from '../functions/is-from-trusted-host.js';
import { register } from '../functions/register.js';

export const registerInsertMenu = () => {
  register('insertMenu', {
    name: '_default',
    default: true,
    items: [
      { name: 'Box' },
      { name: 'Text' },
      { name: 'Image' },
      { name: 'Columns' },
      ...(TARGET === 'reactNative'
        ? []
        : [
            { name: 'Core:Section' },
            { name: 'Core:Button' },
            { name: 'Embed' },
            { name: 'Custom Code' },
          ]),
    ],
  });
};

let isSetupForEditing = false;
export const setupBrowserForEditing = (
  options: {
    enrich?: boolean;
    includeRefs?: boolean;
    locale?: string;
    trustedHosts?: string[];
  } = {}
) => {
  if (isSetupForEditing) {
    return;
  }
  isSetupForEditing = true;
  if (isBrowser()) {
    window.parent?.postMessage(
      {
        type: 'builder.sdkInfo',
        data: {
          target: TARGET,
          version: SDK_VERSION,
          supportsPatchUpdates: false,
          // Supports builder-model="..." attribute which is needed to
          // scope our '+ add block' button styling
          supportsAddBlockScoping: true,
          supportsCustomBreakpoints: true,
<<<<<<< HEAD
          supportsXSmallBreakpoint: true,
=======
          blockLevelPersonalization: true,
>>>>>>> cb3cc9e0
        },
      },
      '*'
    );

    window.parent?.postMessage(
      {
        type: 'builder.updateContent',
        data: {
          options,
        },
      },
      '*'
    );

    window.addEventListener('message', (event: MessageEvent) => {
      if (!isFromTrustedHost(options.trustedHosts, event)) {
        return;
      }
      const { data } = event;
      if (!data?.type) {
        return;
      }

      switch (data.type) {
        case 'builder.evaluate': {
          const text = data.data.text;
          const args = data.data.arguments || [];
          const id = data.data.id;
          // tslint:disable-next-line:no-function-constructor-with-string-args
          const fn = new Function(text);
          let result: any;
          let error: Error | null = null;
          try {
            // eslint-disable-next-line prefer-spread
            result = fn.apply(null, args);
          } catch (err) {
            error = err as Error;
          }

          if (error) {
            window.parent?.postMessage(
              {
                type: 'builder.evaluateError',
                data: { id, error: error.message },
              },
              '*'
            );
          } else {
            if (result && typeof result.then === 'function') {
              (result as Promise<any>)
                .then((finalResult) => {
                  window.parent?.postMessage(
                    {
                      type: 'builder.evaluateResult',
                      data: { id, result: finalResult },
                    },
                    '*'
                  );
                })
                .catch(console.error);
            } else {
              window.parent?.postMessage(
                {
                  type: 'builder.evaluateResult',
                  data: { result, id },
                },
                '*'
              );
            }
          }
          break;
        }
      }
    });
  }
};<|MERGE_RESOLUTION|>--- conflicted
+++ resolved
@@ -50,11 +50,8 @@
           // scope our '+ add block' button styling
           supportsAddBlockScoping: true,
           supportsCustomBreakpoints: true,
-<<<<<<< HEAD
           supportsXSmallBreakpoint: true,
-=======
           blockLevelPersonalization: true,
->>>>>>> cb3cc9e0
         },
       },
       '*'
