import { SDK_VERSION } from '../constants/sdk-version.js';
import { TARGET } from '../constants/target.js';
import { isBrowser } from '../functions/is-browser.js';
import { isFromTrustedHost } from '../functions/is-from-trusted-host.js';
import { register } from '../functions/register.js';

export const registerInsertMenu = () => {
  register('insertMenu', {
    name: '_default',
    default: true,
    items: [
      { name: 'Box' },
      { name: 'Text' },
      { name: 'Image' },
      { name: 'Columns' },
      ...(TARGET === 'reactNative'
        ? []
        : [
            { name: 'Core:Section' },
            { name: 'Core:Button' },
            { name: 'Embed' },
            { name: 'Custom Code' },
          ]),
    ],
  });
};

let isSetupForEditing = false;
export const setupBrowserForEditing = (
  options: {
    modelName: string;
    apiKey: string;
    enrich?: boolean;
    includeRefs?: boolean;
    locale?: string;
    trustedHosts?: string[];
  }
) => {
  if (isSetupForEditing) {
    return;
  }
  isSetupForEditing = true;
  if (isBrowser()) {
    window.parent?.postMessage(
      {
        type: 'builder.sdkInfo',
        data: {
          target: TARGET,
          version: SDK_VERSION,
          supportsPatchUpdates: false,
          // Supports builder-model="..." attribute which is needed to
          // scope our '+ add block' button styling
          supportsAddBlockScoping: true,
          supportsCustomBreakpoints: true,
<<<<<<< HEAD
          modelName:options.modelName,
          apiKey:options.apiKey,
=======
          supportsXSmallBreakpoint: TARGET === 'reactNative' ? false : true,
>>>>>>> f9b85528
          blockLevelPersonalization: true,
        },
      },
      '*'
    );

    window.parent?.postMessage(
      {
        type: 'builder.updateContent',
        data: {
          options,
        },
      },
      '*'
    );

    window.addEventListener('message', (event: MessageEvent) => {
      if (!isFromTrustedHost(options.trustedHosts, event)) {
        return;
      }
      const { data } = event;
      if (!data?.type) {
        return;
      }

      switch (data.type) {
        case 'builder.evaluate': {
          const text = data.data.text;
          const args = data.data.arguments || [];
          const id = data.data.id;
          // tslint:disable-next-line:no-function-constructor-with-string-args
          const fn = new Function(text);
          let result: any;
          let error: Error | null = null;
          try {
            // eslint-disable-next-line prefer-spread
            result = fn.apply(null, args);
          } catch (err) {
            error = err as Error;
          }

          if (error) {
            window.parent?.postMessage(
              {
                type: 'builder.evaluateError',
                data: { id, error: error.message },
              },
              '*'
            );
          } else {
            if (result && typeof result.then === 'function') {
              (result as Promise<any>)
                .then((finalResult) => {
                  window.parent?.postMessage(
                    {
                      type: 'builder.evaluateResult',
                      data: { id, result: finalResult },
                    },
                    '*'
                  );
                })
                .catch(console.error);
            } else {
              window.parent?.postMessage(
                {
                  type: 'builder.evaluateResult',
                  data: { result, id },
                },
                '*'
              );
            }
          }
          break;
        }
      }
    });
  }
};<|MERGE_RESOLUTION|>--- conflicted
+++ resolved
@@ -52,12 +52,9 @@
           // scope our '+ add block' button styling
           supportsAddBlockScoping: true,
           supportsCustomBreakpoints: true,
-<<<<<<< HEAD
           modelName:options.modelName,
           apiKey:options.apiKey,
-=======
           supportsXSmallBreakpoint: TARGET === 'reactNative' ? false : true,
->>>>>>> f9b85528
           blockLevelPersonalization: true,
         },
       },
