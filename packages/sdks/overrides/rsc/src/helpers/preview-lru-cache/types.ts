/**
 * This is an LRU cache to hold preview content on the server-side.
 *
 * Note: This logic is only used by the NextJS SDK.
 */

<<<<<<< HEAD
import type { LRUCache } from './helpers.js';
=======
>>>>>>> 5359a258
import type { BuilderContent } from '../../types/builder-content.js';
import type { LRUCache } from './helpers.js';

type BuilderLRUCache = LRUCache<string, BuilderContent>;

export type GlobalWCache = typeof globalThis & {
  _BUILDER_PREVIEW_LRU_CACHE: BuilderLRUCache;
};<|MERGE_RESOLUTION|>--- conflicted
+++ resolved
@@ -4,10 +4,6 @@
  * Note: This logic is only used by the NextJS SDK.
  */
 
-<<<<<<< HEAD
-import type { LRUCache } from './helpers.js';
-=======
->>>>>>> 5359a258
 import type { BuilderContent } from '../../types/builder-content.js';
 import type { LRUCache } from './helpers.js';
 
