{
  "name": "@builder.io/sdk-vue",
  "description": "Builder.io SDK for Vue",
  "workspaces": [
    "vue2",
    "vue3"
  ],
  "version": "0.5.8",
<<<<<<< HEAD
  "main": "./packages/_vue3/lib/node/index.cjs",
  "module": "./packages/_vue3/lib/node/index.mjs",
  "types": "./packages/_vue3/lib/node/index.d.ts",
  "files": [
    "packages/_vue2/lib",
    "packages/_vue3/lib"
=======
  "main": "./vue3/lib/node/index.cjs",
  "module": "./vue3/lib/node/index.js",
  "type": "module",
  "files": [
    "vue2",
    "vue3"
>>>>>>> a899abbc
  ],
  "exports": {
    ".": {
      "node": {
<<<<<<< HEAD
        "types": "./packages/_vue3/lib/node/index.d.ts",
        "import": "./packages/_vue3/lib/node/index.mjs",
        "require": "./packages/_vue3/lib/node/index.cjs"
      },
      "browser": {
        "types": "./packages/_vue3/lib/browser/index.d.ts",
        "import": "./packages/_vue3/lib/browser/index.mjs",
        "require": "./packages/_vue3/lib/browser/index.cjs"
      },
      "edge-routine": {
        "types": "./packages/_vue3/lib/edge/index.d.ts",
        "import": "./packages/_vue3/lib/edge/index.mjs",
        "require": "./packages/_vue3/lib/edge/index.cjs"
      },
      "workerd": {
        "types": "./packages/_vue3/lib/edge/index.d.ts",
        "import": "./packages/_vue3/lib/edge/index.mjs",
        "require": "./packages/_vue3/lib/edge/index.cjs"
      },
      "deno": {
        "types": "./packages/_vue3/lib/edge/index.d.ts",
        "import": "./packages/_vue3/lib/edge/index.mjs",
        "require": "./packages/_vue3/lib/edge/index.cjs"
      },
      "lagon": {
        "types": "./packages/_vue3/lib/edge/index.d.ts",
        "import": "./packages/_vue3/lib/edge/index.mjs",
        "require": "./packages/_vue3/lib/edge/index.cjs"
      },
      "netlify": {
        "types": "./packages/_vue3/lib/edge/index.d.ts",
        "import": "./packages/_vue3/lib/edge/index.mjs",
        "require": "./packages/_vue3/lib/edge/index.cjs"
      },
      "edge-light": {
        "types": "./packages/_vue3/lib/edge/index.d.ts",
        "import": "./packages/_vue3/lib/edge/index.mjs",
        "require": "./packages/_vue3/lib/edge/index.cjs"
      },
      "bun": {
        "types": "./packages/_vue3/lib/edge/index.d.ts",
        "import": "./packages/_vue3/lib/edge/index.mjs",
        "require": "./packages/_vue3/lib/edge/index.cjs"
      },
      "react-native": {
        "types": "./packages/_vue3/lib/node/index.d.ts",
        "import": "./packages/_vue3/lib/node/index.mjs",
        "require": "./packages/_vue3/lib/node/index.cjs"
      },
      "electron": {
        "types": "./packages/_vue3/lib/node/index.d.ts",
        "import": "./packages/_vue3/lib/node/index.mjs",
        "require": "./packages/_vue3/lib/node/index.cjs"
      },
      "default": {
        "types": "./packages/_vue3/lib/browser/index.d.ts",
        "import": "./packages/_vue3/lib/browser/index.mjs",
        "require": "./packages/_vue3/lib/browser/index.cjs"
      }
    },
    "./vue3": {
      "node": {
        "types": "./packages/_vue3/lib/node/index.d.ts",
        "import": "./packages/_vue3/lib/node/index.mjs",
        "require": "./packages/_vue3/lib/node/index.cjs"
      },
      "browser": {
        "types": "./packages/_vue3/lib/browser/index.d.ts",
        "import": "./packages/_vue3/lib/browser/index.mjs",
        "require": "./packages/_vue3/lib/browser/index.cjs"
      },
      "edge-routine": {
        "types": "./packages/_vue3/lib/edge/index.d.ts",
        "import": "./packages/_vue3/lib/edge/index.mjs",
        "require": "./packages/_vue3/lib/edge/index.cjs"
      },
      "workerd": {
        "types": "./packages/_vue3/lib/edge/index.d.ts",
        "import": "./packages/_vue3/lib/edge/index.mjs",
        "require": "./packages/_vue3/lib/edge/index.cjs"
      },
      "deno": {
        "types": "./packages/_vue3/lib/edge/index.d.ts",
        "import": "./packages/_vue3/lib/edge/index.mjs",
        "require": "./packages/_vue3/lib/edge/index.cjs"
      },
      "lagon": {
        "types": "./packages/_vue3/lib/edge/index.d.ts",
        "import": "./packages/_vue3/lib/edge/index.mjs",
        "require": "./packages/_vue3/lib/edge/index.cjs"
      },
      "netlify": {
        "types": "./packages/_vue3/lib/edge/index.d.ts",
        "import": "./packages/_vue3/lib/edge/index.mjs",
        "require": "./packages/_vue3/lib/edge/index.cjs"
      },
      "edge-light": {
        "types": "./packages/_vue3/lib/edge/index.d.ts",
        "import": "./packages/_vue3/lib/edge/index.mjs",
        "require": "./packages/_vue3/lib/edge/index.cjs"
      },
      "bun": {
        "types": "./packages/_vue3/lib/edge/index.d.ts",
        "import": "./packages/_vue3/lib/edge/index.mjs",
        "require": "./packages/_vue3/lib/edge/index.cjs"
      },
      "react-native": {
        "types": "./packages/_vue3/lib/node/index.d.ts",
        "import": "./packages/_vue3/lib/node/index.mjs",
        "require": "./packages/_vue3/lib/node/index.cjs"
      },
      "electron": {
        "types": "./packages/_vue3/lib/node/index.d.ts",
        "import": "./packages/_vue3/lib/node/index.mjs",
        "require": "./packages/_vue3/lib/node/index.cjs"
      },
      "default": {
        "types": "./packages/_vue3/lib/browser/index.d.ts",
        "import": "./packages/_vue3/lib/browser/index.mjs",
        "require": "./packages/_vue3/lib/browser/index.cjs"
      }
    },
    "./vue2": {
      "node": {
        "types": "./packages/_vue2/lib/node/index.d.ts",
        "import": "./packages/_vue2/lib/node/index.mjs",
        "require": "./packages/_vue2/lib/node/index.cjs"
      },
      "browser": {
        "types": "./packages/_vue2/lib/browser/index.d.ts",
        "import": "./packages/_vue2/lib/browser/index.mjs",
        "require": "./packages/_vue2/lib/browser/index.cjs"
      },
      "edge-routine": {
        "types": "./packages/_vue2/lib/edge/index.d.ts",
        "import": "./packages/_vue2/lib/edge/index.mjs",
        "require": "./packages/_vue2/lib/edge/index.cjs"
      },
      "workerd": {
        "types": "./packages/_vue2/lib/edge/index.d.ts",
        "import": "./packages/_vue2/lib/edge/index.mjs",
        "require": "./packages/_vue2/lib/edge/index.cjs"
      },
      "deno": {
        "types": "./packages/_vue2/lib/edge/index.d.ts",
        "import": "./packages/_vue2/lib/edge/index.mjs",
        "require": "./packages/_vue2/lib/edge/index.cjs"
      },
      "lagon": {
        "types": "./packages/_vue2/lib/edge/index.d.ts",
        "import": "./packages/_vue2/lib/edge/index.mjs",
        "require": "./packages/_vue2/lib/edge/index.cjs"
      },
      "netlify": {
        "types": "./packages/_vue2/lib/edge/index.d.ts",
        "import": "./packages/_vue2/lib/edge/index.mjs",
        "require": "./packages/_vue2/lib/edge/index.cjs"
      },
      "edge-light": {
        "types": "./packages/_vue2/lib/edge/index.d.ts",
        "import": "./packages/_vue2/lib/edge/index.mjs",
        "require": "./packages/_vue2/lib/edge/index.cjs"
      },
      "bun": {
        "types": "./packages/_vue2/lib/edge/index.d.ts",
        "import": "./packages/_vue2/lib/edge/index.mjs",
        "require": "./packages/_vue2/lib/edge/index.cjs"
      },
      "react-native": {
        "types": "./packages/_vue2/lib/node/index.d.ts",
        "import": "./packages/_vue2/lib/node/index.mjs",
        "require": "./packages/_vue2/lib/node/index.cjs"
      },
      "electron": {
        "types": "./packages/_vue2/lib/node/index.d.ts",
        "import": "./packages/_vue2/lib/node/index.mjs",
        "require": "./packages/_vue2/lib/node/index.cjs"
      },
      "default": {
        "types": "./packages/_vue2/lib/browser/index.d.ts",
        "import": "./packages/_vue2/lib/browser/index.mjs",
        "require": "./packages/_vue2/lib/browser/index.cjs"
      }
    },
    "./vue2/css": "./packages/_vue2/lib/browser/style.css",
    "./vue3/css": "./packages/_vue3/lib/browser/style.css"
=======
        "import": "./vue3/lib/node/index.js",
        "require": "./vue3/lib/node/index.cjs"
      },
      "browser": {
        "import": "./vue3/lib/browser/index.js",
        "require": "./vue3/lib/browser/index.cjs"
      },
      "edge-routine": {
        "import": "./vue3/lib/edge/index.js",
        "require": "./vue3/lib/edge/index.cjs"
      },
      "workerd": {
        "import": "./vue3/lib/edge/index.js",
        "require": "./vue3/lib/edge/index.cjs"
      },
      "deno": {
        "import": "./vue3/lib/edge/index.js",
        "require": "./vue3/lib/edge/index.cjs"
      },
      "lagon": {
        "import": "./vue3/lib/edge/index.js",
        "require": "./vue3/lib/edge/index.cjs"
      },
      "netlify": {
        "import": "./vue3/lib/edge/index.js",
        "require": "./vue3/lib/edge/index.cjs"
      },
      "edge-light": {
        "import": "./vue3/lib/edge/index.js",
        "require": "./vue3/lib/edge/index.cjs"
      },
      "bun": {
        "import": "./vue3/lib/edge/index.js",
        "require": "./vue3/lib/edge/index.cjs"
      },
      "electron": {
        "import": "./vue3/lib/node/index.js",
        "require": "./vue3/lib/node/index.cjs"
      },
      "default": {
        "import": "./vue3/lib/browser/index.js",
        "require": "./vue3/lib/browser/index.cjs"
      }
    },
    "./vue2": {
      "node": {
        "import": "./vue2/lib/node/index.js",
        "require": "./vue2/lib/node/index.cjs"
      },
      "browser": {
        "import": "./vue2/lib/browser/index.js",
        "require": "./vue2/lib/browser/index.cjs"
      },
      "edge-routine": {
        "import": "./vue2/lib/edge/index.js",
        "require": "./vue2/lib/edge/index.cjs"
      },
      "workerd": {
        "import": "./vue2/lib/edge/index.js",
        "require": "./vue2/lib/edge/index.cjs"
      },
      "deno": {
        "import": "./vue2/lib/edge/index.js",
        "require": "./vue2/lib/edge/index.cjs"
      },
      "lagon": {
        "import": "./vue2/lib/edge/index.js",
        "require": "./vue2/lib/edge/index.cjs"
      },
      "netlify": {
        "import": "./vue2/lib/edge/index.js",
        "require": "./vue2/lib/edge/index.cjs"
      },
      "edge-light": {
        "import": "./vue2/lib/edge/index.js",
        "require": "./vue2/lib/edge/index.cjs"
      },
      "bun": {
        "import": "./vue2/lib/edge/index.js",
        "require": "./vue2/lib/edge/index.cjs"
      },
      "electron": {
        "import": "./vue2/lib/node/index.js",
        "require": "./vue2/lib/node/index.cjs"
      },
      "default": {
        "import": "./vue2/lib/browser/index.js",
        "require": "./vue2/lib/browser/index.cjs"
      }
    },
    "./vue2/css": "./vue2/lib/browser/style.css",
    "./vue3": {
      "node": {
        "import": "./vue3/lib/node/index.js",
        "require": "./vue3/lib/node/index.cjs"
      },
      "browser": {
        "import": "./vue3/lib/browser/index.js",
        "require": "./vue3/lib/browser/index.cjs"
      },
      "edge-routine": {
        "import": "./vue3/lib/edge/index.js",
        "require": "./vue3/lib/edge/index.cjs"
      },
      "workerd": {
        "import": "./vue3/lib/edge/index.js",
        "require": "./vue3/lib/edge/index.cjs"
      },
      "deno": {
        "import": "./vue3/lib/edge/index.js",
        "require": "./vue3/lib/edge/index.cjs"
      },
      "lagon": {
        "import": "./vue3/lib/edge/index.js",
        "require": "./vue3/lib/edge/index.cjs"
      },
      "netlify": {
        "import": "./vue3/lib/edge/index.js",
        "require": "./vue3/lib/edge/index.cjs"
      },
      "edge-light": {
        "import": "./vue3/lib/edge/index.js",
        "require": "./vue3/lib/edge/index.cjs"
      },
      "bun": {
        "import": "./vue3/lib/edge/index.js",
        "require": "./vue3/lib/edge/index.cjs"
      },
      "react-native": {
        "import": "./vue3/lib/node/index.js",
        "require": "./vue3/lib/node/index.cjs"
      },
      "electron": {
        "import": "./vue3/lib/node/index.js",
        "require": "./vue3/lib/node/index.cjs"
      },
      "default": {
        "import": "./vue3/lib/browser/index.js",
        "require": "./vue3/lib/browser/index.cjs"
      }
    },
    "./vue3/css": "./vue3/lib/browser/style.css"
>>>>>>> a899abbc
  },
  "scripts": {
    "add-debug": "bash ./scripts/add-debug.sh",
    "remove-debug": "bash ./scripts/remove-debug.sh",
    "build": "nx run-many -t build -p @builder.io/sdk-vue-2 @builder.io/sdk-vue-3"
  },
  "peerDependencies": {
    "isolated-vm": "^4.6.0",
    "vue": ">= 2"
  },
  "devDependencies": {
    "nx": "^16.6.0",
    "nx-cloud": "^16.2.0",
    "vue": "^2.7"
  },
  "nx": {
    "implicitDependencies": [
      "@builder.io/sdk-vue-2",
      "@builder.io/sdk-vue-3"
    ]
  }
}<|MERGE_RESOLUTION|>--- conflicted
+++ resolved
@@ -6,213 +6,16 @@
     "vue3"
   ],
   "version": "0.5.8",
-<<<<<<< HEAD
-  "main": "./packages/_vue3/lib/node/index.cjs",
-  "module": "./packages/_vue3/lib/node/index.mjs",
-  "types": "./packages/_vue3/lib/node/index.d.ts",
-  "files": [
-    "packages/_vue2/lib",
-    "packages/_vue3/lib"
-=======
   "main": "./vue3/lib/node/index.cjs",
   "module": "./vue3/lib/node/index.js",
   "type": "module",
   "files": [
     "vue2",
     "vue3"
->>>>>>> a899abbc
   ],
   "exports": {
     ".": {
       "node": {
-<<<<<<< HEAD
-        "types": "./packages/_vue3/lib/node/index.d.ts",
-        "import": "./packages/_vue3/lib/node/index.mjs",
-        "require": "./packages/_vue3/lib/node/index.cjs"
-      },
-      "browser": {
-        "types": "./packages/_vue3/lib/browser/index.d.ts",
-        "import": "./packages/_vue3/lib/browser/index.mjs",
-        "require": "./packages/_vue3/lib/browser/index.cjs"
-      },
-      "edge-routine": {
-        "types": "./packages/_vue3/lib/edge/index.d.ts",
-        "import": "./packages/_vue3/lib/edge/index.mjs",
-        "require": "./packages/_vue3/lib/edge/index.cjs"
-      },
-      "workerd": {
-        "types": "./packages/_vue3/lib/edge/index.d.ts",
-        "import": "./packages/_vue3/lib/edge/index.mjs",
-        "require": "./packages/_vue3/lib/edge/index.cjs"
-      },
-      "deno": {
-        "types": "./packages/_vue3/lib/edge/index.d.ts",
-        "import": "./packages/_vue3/lib/edge/index.mjs",
-        "require": "./packages/_vue3/lib/edge/index.cjs"
-      },
-      "lagon": {
-        "types": "./packages/_vue3/lib/edge/index.d.ts",
-        "import": "./packages/_vue3/lib/edge/index.mjs",
-        "require": "./packages/_vue3/lib/edge/index.cjs"
-      },
-      "netlify": {
-        "types": "./packages/_vue3/lib/edge/index.d.ts",
-        "import": "./packages/_vue3/lib/edge/index.mjs",
-        "require": "./packages/_vue3/lib/edge/index.cjs"
-      },
-      "edge-light": {
-        "types": "./packages/_vue3/lib/edge/index.d.ts",
-        "import": "./packages/_vue3/lib/edge/index.mjs",
-        "require": "./packages/_vue3/lib/edge/index.cjs"
-      },
-      "bun": {
-        "types": "./packages/_vue3/lib/edge/index.d.ts",
-        "import": "./packages/_vue3/lib/edge/index.mjs",
-        "require": "./packages/_vue3/lib/edge/index.cjs"
-      },
-      "react-native": {
-        "types": "./packages/_vue3/lib/node/index.d.ts",
-        "import": "./packages/_vue3/lib/node/index.mjs",
-        "require": "./packages/_vue3/lib/node/index.cjs"
-      },
-      "electron": {
-        "types": "./packages/_vue3/lib/node/index.d.ts",
-        "import": "./packages/_vue3/lib/node/index.mjs",
-        "require": "./packages/_vue3/lib/node/index.cjs"
-      },
-      "default": {
-        "types": "./packages/_vue3/lib/browser/index.d.ts",
-        "import": "./packages/_vue3/lib/browser/index.mjs",
-        "require": "./packages/_vue3/lib/browser/index.cjs"
-      }
-    },
-    "./vue3": {
-      "node": {
-        "types": "./packages/_vue3/lib/node/index.d.ts",
-        "import": "./packages/_vue3/lib/node/index.mjs",
-        "require": "./packages/_vue3/lib/node/index.cjs"
-      },
-      "browser": {
-        "types": "./packages/_vue3/lib/browser/index.d.ts",
-        "import": "./packages/_vue3/lib/browser/index.mjs",
-        "require": "./packages/_vue3/lib/browser/index.cjs"
-      },
-      "edge-routine": {
-        "types": "./packages/_vue3/lib/edge/index.d.ts",
-        "import": "./packages/_vue3/lib/edge/index.mjs",
-        "require": "./packages/_vue3/lib/edge/index.cjs"
-      },
-      "workerd": {
-        "types": "./packages/_vue3/lib/edge/index.d.ts",
-        "import": "./packages/_vue3/lib/edge/index.mjs",
-        "require": "./packages/_vue3/lib/edge/index.cjs"
-      },
-      "deno": {
-        "types": "./packages/_vue3/lib/edge/index.d.ts",
-        "import": "./packages/_vue3/lib/edge/index.mjs",
-        "require": "./packages/_vue3/lib/edge/index.cjs"
-      },
-      "lagon": {
-        "types": "./packages/_vue3/lib/edge/index.d.ts",
-        "import": "./packages/_vue3/lib/edge/index.mjs",
-        "require": "./packages/_vue3/lib/edge/index.cjs"
-      },
-      "netlify": {
-        "types": "./packages/_vue3/lib/edge/index.d.ts",
-        "import": "./packages/_vue3/lib/edge/index.mjs",
-        "require": "./packages/_vue3/lib/edge/index.cjs"
-      },
-      "edge-light": {
-        "types": "./packages/_vue3/lib/edge/index.d.ts",
-        "import": "./packages/_vue3/lib/edge/index.mjs",
-        "require": "./packages/_vue3/lib/edge/index.cjs"
-      },
-      "bun": {
-        "types": "./packages/_vue3/lib/edge/index.d.ts",
-        "import": "./packages/_vue3/lib/edge/index.mjs",
-        "require": "./packages/_vue3/lib/edge/index.cjs"
-      },
-      "react-native": {
-        "types": "./packages/_vue3/lib/node/index.d.ts",
-        "import": "./packages/_vue3/lib/node/index.mjs",
-        "require": "./packages/_vue3/lib/node/index.cjs"
-      },
-      "electron": {
-        "types": "./packages/_vue3/lib/node/index.d.ts",
-        "import": "./packages/_vue3/lib/node/index.mjs",
-        "require": "./packages/_vue3/lib/node/index.cjs"
-      },
-      "default": {
-        "types": "./packages/_vue3/lib/browser/index.d.ts",
-        "import": "./packages/_vue3/lib/browser/index.mjs",
-        "require": "./packages/_vue3/lib/browser/index.cjs"
-      }
-    },
-    "./vue2": {
-      "node": {
-        "types": "./packages/_vue2/lib/node/index.d.ts",
-        "import": "./packages/_vue2/lib/node/index.mjs",
-        "require": "./packages/_vue2/lib/node/index.cjs"
-      },
-      "browser": {
-        "types": "./packages/_vue2/lib/browser/index.d.ts",
-        "import": "./packages/_vue2/lib/browser/index.mjs",
-        "require": "./packages/_vue2/lib/browser/index.cjs"
-      },
-      "edge-routine": {
-        "types": "./packages/_vue2/lib/edge/index.d.ts",
-        "import": "./packages/_vue2/lib/edge/index.mjs",
-        "require": "./packages/_vue2/lib/edge/index.cjs"
-      },
-      "workerd": {
-        "types": "./packages/_vue2/lib/edge/index.d.ts",
-        "import": "./packages/_vue2/lib/edge/index.mjs",
-        "require": "./packages/_vue2/lib/edge/index.cjs"
-      },
-      "deno": {
-        "types": "./packages/_vue2/lib/edge/index.d.ts",
-        "import": "./packages/_vue2/lib/edge/index.mjs",
-        "require": "./packages/_vue2/lib/edge/index.cjs"
-      },
-      "lagon": {
-        "types": "./packages/_vue2/lib/edge/index.d.ts",
-        "import": "./packages/_vue2/lib/edge/index.mjs",
-        "require": "./packages/_vue2/lib/edge/index.cjs"
-      },
-      "netlify": {
-        "types": "./packages/_vue2/lib/edge/index.d.ts",
-        "import": "./packages/_vue2/lib/edge/index.mjs",
-        "require": "./packages/_vue2/lib/edge/index.cjs"
-      },
-      "edge-light": {
-        "types": "./packages/_vue2/lib/edge/index.d.ts",
-        "import": "./packages/_vue2/lib/edge/index.mjs",
-        "require": "./packages/_vue2/lib/edge/index.cjs"
-      },
-      "bun": {
-        "types": "./packages/_vue2/lib/edge/index.d.ts",
-        "import": "./packages/_vue2/lib/edge/index.mjs",
-        "require": "./packages/_vue2/lib/edge/index.cjs"
-      },
-      "react-native": {
-        "types": "./packages/_vue2/lib/node/index.d.ts",
-        "import": "./packages/_vue2/lib/node/index.mjs",
-        "require": "./packages/_vue2/lib/node/index.cjs"
-      },
-      "electron": {
-        "types": "./packages/_vue2/lib/node/index.d.ts",
-        "import": "./packages/_vue2/lib/node/index.mjs",
-        "require": "./packages/_vue2/lib/node/index.cjs"
-      },
-      "default": {
-        "types": "./packages/_vue2/lib/browser/index.d.ts",
-        "import": "./packages/_vue2/lib/browser/index.mjs",
-        "require": "./packages/_vue2/lib/browser/index.cjs"
-      }
-    },
-    "./vue2/css": "./packages/_vue2/lib/browser/style.css",
-    "./vue3/css": "./packages/_vue3/lib/browser/style.css"
-=======
         "import": "./vue3/lib/node/index.js",
         "require": "./vue3/lib/node/index.cjs"
       },
@@ -355,7 +158,6 @@
       }
     },
     "./vue3/css": "./vue3/lib/browser/style.css"
->>>>>>> a899abbc
   },
   "scripts": {
     "add-debug": "bash ./scripts/add-debug.sh",
