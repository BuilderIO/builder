--- conflicted
+++ resolved
@@ -56,12 +56,7 @@
       "image",
       "altText",
       "backgroundSize",
-<<<<<<< HEAD
       "className",
-      "image",
-      "srcset",
-=======
->>>>>>> b76028f3
       "sizes",
       "noWebp",
       "aspectRatio",
