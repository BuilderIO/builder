{
  "name": "@builder.io/sdk-vue-2",
  "type": "module",
  "scripts": {
    "build": "vite build",
    "type-check": "vue-tsc --noEmit"
  },
  "dependencies": {
    "vue": "^2.7.7"
  },
  "devDependencies": {
    "@types/node": "^16.11.45",
    "@vitejs/plugin-vue2": "^1.1.2",
    "@vue/tsconfig": "^0.1.3",
    "npm-run-all": "^4.1.5",
    "nx": "^16.6.0",
    "nx-cloud": "^16.2.0",
    "terser": "^5.14.2",
    "typescript": "^5.1.6",
    "vite": "^3.0.4",
    "vite-plugin-dts": "^1.5.0",
    "vue-tsc": "^0.38.8"
  },
  "nx": {
    "implicitDependencies": [
      "@builder.io/sdks"
<<<<<<< HEAD
    ]
  },
  "peerDependencies": {
    "isolated-vm": "^4.6.0"
=======
    ],
    "targets": {
      "build": {
        "dependsOn": [
          "^build:vue2",
          "^build"
        ]
      }
    }
>>>>>>> 7b115bd1
  }
}<|MERGE_RESOLUTION|>--- conflicted
+++ resolved
@@ -21,16 +21,12 @@
     "vite-plugin-dts": "^1.5.0",
     "vue-tsc": "^0.38.8"
   },
+  "peerDependencies": {
+    "isolated-vm": "^4.6.0"},
   "nx": {
     "implicitDependencies": [
       "@builder.io/sdks"
-<<<<<<< HEAD
     ]
-  },
-  "peerDependencies": {
-    "isolated-vm": "^4.6.0"
-=======
-    ],
     "targets": {
       "build": {
         "dependsOn": [
@@ -39,6 +35,5 @@
         ]
       }
     }
->>>>>>> 7b115bd1
   }
 }