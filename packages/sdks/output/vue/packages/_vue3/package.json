--- conflicted
+++ resolved
@@ -20,15 +20,12 @@
     "vite-plugin-dts": "^1.5.0",
     "vue-tsc": "^0.39.5"
   },
+  "peerDependencies": {
+    "isolated-vm": "^4.6.0"
+  },
   "nx": {
     "implicitDependencies": [
       "@builder.io/sdks"
-<<<<<<< HEAD
-    ]
-  },
-  "peerDependencies": {
-    "isolated-vm": "^4.6.0"
-=======
     ],
     "targets": {
       "build": {
@@ -38,6 +35,5 @@
         ]
       }
     }
->>>>>>> 7b115bd1
   }
 }