--- conflicted
+++ resolved
@@ -25,14 +25,10 @@
     "react-native-video": "^5.1.1"
   },
   "peerDependencies": {
-<<<<<<< HEAD
     "js-interpreter": "^4.0.0",
-    "react-native": "^0.64.3",
-=======
     "react": "^18.0.0",
     "react-dom": "^18.0.0",
     "react-native": ">=0.64.3",
->>>>>>> 8f2b5284
     "react-native-url-polyfill": "^1.3.0"
   },
   "devDependencies": {
