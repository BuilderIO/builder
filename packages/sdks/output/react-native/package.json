--- conflicted
+++ resolved
@@ -1,33 +1,22 @@
 {
   "name": "@builder.io/sdk-react-native",
   "description": "Builder.io SDK for React Native",
-<<<<<<< HEAD
-  "version": "0.0.14",
+  "version": "0.1.2",
   "type": "module",
   "main": "./dist/index.js",
   "module": "./dist/index.js",
   "exports": {
     ".": "./dist/index.js"
   },
-=======
-  "version": "0.1.2",
-  "main": "src/index.js",
->>>>>>> 3ba71c3a
   "files": [
     "src",
     "dist"
   ],
   "scripts": {
-<<<<<<< HEAD
     "build": "swc src -d dist",
-    "release:patch": "npm version patch --no-git-tag-version && npm publish --access public",
-    "release:dev": "npm version prerelease --no-git-tag-version && npm publish --tag dev --access public"
-=======
-    "build": "echo 'no need to build react-native SDK'",
     "release:patch": "yarn run build && npm version patch && npm publish",
     "release:minor": "yarn run build && npm version minor && npm publish",
     "release:dev": "yarn run build && npm version prerelease && npm publish --tag dev"
->>>>>>> 3ba71c3a
   },
   "dependencies": {
     "@react-native-async-storage/async-storage": "^1.17.10",
