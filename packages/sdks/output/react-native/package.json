{
  "name": "@builder.io/sdk-react-native",
  "description": "Builder.io SDK for React Native",
  "version": "0.5.8",
  "type": "module",
  "main": "lib/browser/commonjs/index.js",
  "module": "lib/browser/module/index.js",
  "react-native": "src/index.js",
  "types": "lib/browser/typescript/index.d.ts",
  "exports": {
    ".": {
      "react-native": {
        "types": "./lib/browser/typescript/index.d.ts",
        "import": "./lib/browser/module/index.js",
        "require": "./lib/browser/commonjs/index.js"
      },
      "node": {
        "types": "./lib/node/typescript/index.d.ts",
        "import": "./lib/node/module/index.js",
        "require": "./lib/node/commonjs/index.js"
      },
      "browser": {
        "types": "./lib/browser/typescript/index.d.ts",
        "import": "./lib/browser/module/index.js",
        "require": "./lib/browser/commonjs/index.js"
      },
      "edge-routine": {
        "types": "./lib/edge/typescript/index.d.ts",
        "import": "./lib/edge/module/index.js",
        "require": "./lib/edge/commonjs/index.js"
      },
      "workerd": {
        "types": "./lib/edge/typescript/index.d.ts",
        "import": "./lib/edge/module/index.js",
        "require": "./lib/edge/commonjs/index.js"
      },
      "deno": {
        "types": "./lib/edge/typescript/index.d.ts",
        "import": "./lib/edge/module/index.js",
        "require": "./lib/edge/commonjs/index.js"
      },
      "lagon": {
        "types": "./lib/edge/typescript/index.d.ts",
        "import": "./lib/edge/module/index.js",
        "require": "./lib/edge/commonjs/index.js"
      },
      "netlify": {
        "types": "./lib/edge/typescript/index.d.ts",
        "import": "./lib/edge/module/index.js",
        "require": "./lib/edge/commonjs/index.js"
      },
      "edge-light": {
        "types": "./lib/edge/typescript/index.d.ts",
        "import": "./lib/edge/module/index.js",
        "require": "./lib/edge/commonjs/index.js"
      },
      "bun": {
        "types": "./lib/edge/typescript/index.d.ts",
        "import": "./lib/edge/module/index.js",
        "require": "./lib/edge/commonjs/index.js"
      },
      "electron": {
        "types": "./lib/node/typescript/index.d.ts",
        "import": "./lib/node/module/index.js",
        "require": "./lib/node/commonjs/index.js"
      },
      "default": {
        "types": "./lib/browser/typescript/index.d.ts",
        "import": "./lib/browser/module/index.js",
        "require": "./lib/browser/commonjs/index.js"
      }
    },
    "./edge": {
      "types": "./lib/edge/typescript/index.d.ts",
      "import": "./lib/edge/module/index.js",
      "require": "./lib/edge/commonjs/index.js"
    },
    "./node": {
      "types": "./lib/node/typescript/index.d.ts",
      "import": "./lib/node/module/index.js",
      "require": "./lib/node/commonjs/index.js"
    },
    "./browser": {
      "types": "./lib/browser/typescript/index.d.ts",
      "import": "./lib/browser/module/index.js",
      "require": "./lib/browser/commonjs/index.js"
    }
  },
  "files": [
    "lib/",
    "src/"
  ],
  "scripts": {
    "build:one": "bob build",
    "/**/": "the command below cannot be run in parallel because build:browser MUST run first.",
    "build": "nx run-many -p @builder.io/sdk-react-native -t build:browser build:node build:edge --parallel=false",
    "build:node": "SDK_ENV=node yarn build:one",
    "build:edge": "SDK_ENV=edge yarn build:one",
    "build:browser": "SDK_ENV=browser yarn build:one"
  },
  "dependencies": {
    "@react-native-async-storage/async-storage": "^1.17.10",
    "react-native-render-html": "^6.3.4",
    "react-native-storage": "^1.0.1",
    "react-native-video": "^5.1.1"
  },
  "peerDependencies": {
    "isolated-vm": "^4.6.0",
    "react": "^18.0.0",
    "react-dom": "^18.0.0",
    "react-native": ">=0.64.3",
    "react-native-url-polyfill": "^1.3.0"
  },
  "devDependencies": {
<<<<<<< HEAD
=======
    "@babel/preset-env": "^7.22.10",
    "@babel/preset-flow": "^7.22.5",
    "@babel/preset-react": "^7.22.5",
    "@babel/preset-typescript": "^7.22.5",
>>>>>>> a899abbc
    "@builder.io/sdks": "workspace:*",
    "@tsconfig/react-native": "^2.0.3",
    "@types/react-native-video": "^5.0.9",
    "babel-plugin-module-resolver": "^5.0.0",
    "nx": "^16.6.0",
    "nx-cloud": "^16.2.0",
    "react-native-builder-bob": "^0.21.3",
    "react-native-url-polyfill": "^1.3.0",
    "rimraf": "^3.0.2",
    "tsup": "^7.2.0",
    "typescript": "^4.9.4"
  },
  "nx": {
    "targets": {
      "build": {
        "dependsOn": [
          "^build:react-native",
          "^build"
        ]
      }
    }
  }
}<|MERGE_RESOLUTION|>--- conflicted
+++ resolved
@@ -112,13 +112,10 @@
     "react-native-url-polyfill": "^1.3.0"
   },
   "devDependencies": {
-<<<<<<< HEAD
-=======
     "@babel/preset-env": "^7.22.10",
     "@babel/preset-flow": "^7.22.5",
     "@babel/preset-react": "^7.22.5",
     "@babel/preset-typescript": "^7.22.5",
->>>>>>> a899abbc
     "@builder.io/sdks": "workspace:*",
     "@tsconfig/react-native": "^2.0.3",
     "@types/react-native-video": "^5.0.9",
