{
  "name": "@builder.io/sdk-react-native",
  "description": "Builder.io SDK for React Native",
<<<<<<< HEAD
  "version": "1.0.31-2",
=======
  "version": "1.0.32",
>>>>>>> ffd51ab8
  "homepage": "https://github.com/BuilderIO/builder/tree/main/packages/sdks/output/react-native",
  "repository": {
    "type": "git",
    "url": "git+https://github.com/BuilderIO/builder.git",
    "directory": "packages/sdks/output/react-native"
  },
  "type": "module",
  "main": "lib/browser/commonjs/index.js",
  "module": "lib/browser/module/index.js",
  "source": "src/index.ts",
  "types": "lib/browser/typescript/index.d.ts",
  "exports": {
    ".": {
      "react-native": {
        "types": "./lib/browser/typescript/index.d.ts",
        "import": "./lib/browser/module/index.js",
        "require": "./lib/browser/commonjs/index.js"
      },
      "node": {
        "types": "./lib/node/typescript/index.d.ts",
        "import": "./lib/node/module/index.js",
        "require": "./lib/node/commonjs/index.js"
      },
      "browser": {
        "types": "./lib/browser/typescript/index.d.ts",
        "import": "./lib/browser/module/index.js",
        "require": "./lib/browser/commonjs/index.js"
      },
      "edge-routine": {
        "types": "./lib/edge/typescript/index.d.ts",
        "import": "./lib/edge/module/index.js",
        "require": "./lib/edge/commonjs/index.js"
      },
      "workerd": {
        "types": "./lib/edge/typescript/index.d.ts",
        "import": "./lib/edge/module/index.js",
        "require": "./lib/edge/commonjs/index.js"
      },
      "deno": {
        "types": "./lib/edge/typescript/index.d.ts",
        "import": "./lib/edge/module/index.js",
        "require": "./lib/edge/commonjs/index.js"
      },
      "lagon": {
        "types": "./lib/edge/typescript/index.d.ts",
        "import": "./lib/edge/module/index.js",
        "require": "./lib/edge/commonjs/index.js"
      },
      "netlify": {
        "types": "./lib/edge/typescript/index.d.ts",
        "import": "./lib/edge/module/index.js",
        "require": "./lib/edge/commonjs/index.js"
      },
      "edge-light": {
        "types": "./lib/edge/typescript/index.d.ts",
        "import": "./lib/edge/module/index.js",
        "require": "./lib/edge/commonjs/index.js"
      },
      "bun": {
        "types": "./lib/edge/typescript/index.d.ts",
        "import": "./lib/edge/module/index.js",
        "require": "./lib/edge/commonjs/index.js"
      },
      "electron": {
        "types": "./lib/node/typescript/index.d.ts",
        "import": "./lib/node/module/index.js",
        "require": "./lib/node/commonjs/index.js"
      },
      "default": {
        "types": "./lib/browser/typescript/index.d.ts",
        "import": "./lib/browser/module/index.js",
        "require": "./lib/browser/commonjs/index.js"
      }
    },
    "./bundle/edge": {
      "types": "./lib/edge/typescript/index.d.ts",
      "import": "./lib/edge/module/index.js",
      "require": "./lib/edge/commonjs/index.js"
    },
    "./bundle/node": {
      "types": "./lib/node/typescript/index.d.ts",
      "import": "./lib/node/module/index.js",
      "require": "./lib/node/commonjs/index.js"
    },
    "./bundle/browser": {
      "types": "./lib/browser/typescript/index.d.ts",
      "import": "./lib/browser/module/index.js",
      "require": "./lib/browser/commonjs/index.js"
    }
  },
  "files": [
    "lib",
    "src"
  ],
  "scripts": {
    "release": "npm publish",
    "build-inline-fns": "yarn g:build-inline-fns",
    "build:one": "bob build",
    "/**/": "the command below cannot be run in parallel because build:browser MUST run first.",
    "build": "nx run-many -p @builder.io/sdk-react-native -t build:browser build:node build:edge --parallel=false",
    "build:node": "SDK_ENV=node yarn build:one",
    "build:edge": "SDK_ENV=edge yarn build:one",
    "build:browser": "SDK_ENV=browser yarn build:one"
  },
  "dependencies": {
    "@builder.io/react-native-render-html": "^6.3.4",
    "@react-native-async-storage/async-storage": "1.23.1",
    "css-to-react-native": "^3.2.0",
    "isolated-vm": "^5.0.0",
    "react-native-storage": "^1.0.1",
    "react-native-video": "^5.1.1"
  },
  "peerDependencies": {
    "react": "^18.0.0",
    "react-dom": "^18.0.0",
    "react-native": ">=0.64.3",
    "react-native-url-polyfill": "^2.0.0",
    "regenerator-runtime": "^0.14.1"
  },
  "devDependencies": {
    "@babel/preset-env": "^7.22.10",
    "@babel/preset-flow": "^7.22.5",
    "@babel/preset-react": "^7.22.5",
    "@babel/preset-typescript": "^7.22.5",
    "@builder.io/sdks": "workspace:*",
    "@tsconfig/react-native": "^2.0.3",
    "@types/node": "^20.11.16",
    "@types/react-native-video": "^5.0.9",
    "babel-plugin-module-resolver": "^5.0.0",
    "nx": "16.10.0",
    "nx-cloud": "16.5.2",
    "react-native-builder-bob": "^0.21.3",
    "react-native-url-polyfill": "^2.0.0",
    "rimraf": "^3.0.2",
    "tsup": "^7.2.0",
    "typescript": "^4.9.4"
  },
  "nx": {
    "targets": {
      "build-inline-fns": {
        "dependsOn": [
          "^build:react-native"
        ]
      },
      "build": {
        "dependsOn": [
          "build-inline-fns",
          "^build:react-native",
          "^build"
        ],
        "outputs": [
          "{projectRoot}/lib",
          "{projectRoot}/types"
        ]
      }
    }
  },
  "stableVersion": "1.0.30"
}<|MERGE_RESOLUTION|>--- conflicted
+++ resolved
@@ -1,11 +1,7 @@
 {
   "name": "@builder.io/sdk-react-native",
   "description": "Builder.io SDK for React Native",
-<<<<<<< HEAD
-  "version": "1.0.31-2",
-=======
   "version": "1.0.32",
->>>>>>> ffd51ab8
   "homepage": "https://github.com/BuilderIO/builder/tree/main/packages/sdks/output/react-native",
   "repository": {
     "type": "git",
