--- conflicted
+++ resolved
@@ -1,11 +1,7 @@
 {
   "name": "@builder.io/sdk-react-native",
   "description": "Builder.io SDK for React Native",
-<<<<<<< HEAD
-  "version": "0.5.9",
-=======
   "version": "0.7.0",
->>>>>>> fee3acbb
   "type": "module",
   "main": "lib/browser/commonjs/index.js",
   "module": "lib/browser/module/index.js",
