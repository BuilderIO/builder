import adapter from '@sveltejs/adapter-auto';
import preprocess from 'svelte-preprocess';
<<<<<<< HEAD
import { getEvaluatorPathAlias } from '../../output-generation/index.js';
=======
import { getEvaluatorPathAlias } from '@builder.io/sdks/output-generation/index.js';
>>>>>>> a899abbc

/** @type {import('@sveltejs/kit').Config} */
const config = {
  // Consult https://github.com/sveltejs/svelte-preprocess
  // for more information about preprocessors
  preprocess: preprocess(),
  kit: {
    adapter: adapter(),
<<<<<<< HEAD
    alias: getEvaluatorPathAlias('output'),
=======
    alias: getEvaluatorPathAlias({
      pointTo: 'output',
      format: 'js',
    }),
>>>>>>> a899abbc
  },
};

export default config;<|MERGE_RESOLUTION|>--- conflicted
+++ resolved
@@ -1,10 +1,6 @@
 import adapter from '@sveltejs/adapter-auto';
 import preprocess from 'svelte-preprocess';
-<<<<<<< HEAD
-import { getEvaluatorPathAlias } from '../../output-generation/index.js';
-=======
 import { getEvaluatorPathAlias } from '@builder.io/sdks/output-generation/index.js';
->>>>>>> a899abbc
 
 /** @type {import('@sveltejs/kit').Config} */
 const config = {
@@ -13,14 +9,10 @@
   preprocess: preprocess(),
   kit: {
     adapter: adapter(),
-<<<<<<< HEAD
-    alias: getEvaluatorPathAlias('output'),
-=======
     alias: getEvaluatorPathAlias({
       pointTo: 'output',
       format: 'js',
     }),
->>>>>>> a899abbc
   },
 };
 
