{
  "name": "@builder.io/sdk-svelte",
  "description": "Builder.io SDK for Svelte",
<<<<<<< HEAD
  "version": "0.5.9",
=======
  "version": "0.7.0",
>>>>>>> fee3acbb
  "type": "module",
  "files": [
    "lib",
    "src"
  ],
  "homepage": "https://github.com/BuilderIO/builder/tree/main/packages/sdks/output/svelte#readme",
  "repository": {
    "type": "git",
    "url": "https://github.com/BuilderIO/builder.git",
    "directory": "packages/sdks/output/svelte"
  },
  "main": "./lib/node/index.js",
  "module": "./lib/node/index.js",
  "svelte": "./lib/browser/index.js",
  "exports": {
    ".": {
      "svelte": "./lib/browser/index.js",
      "node": "./lib/node/index.js",
      "browser": "./lib/browser/index.js",
      "edge-routine": "./lib/edge/index.js",
      "workerd": "./lib/edge/index.js",
      "deno": "./lib/edge/index.js",
      "lagon": "./lib/edge/index.js",
      "netlify": "./lib/edge/index.js",
      "edge-light": "./lib/edge/index.js",
      "bun": "./lib/edge/index.js",
      "electron": "./lib/node/index.js",
      "default": "./lib/browser/index.js"
    },
    "./edge": "./lib/edge/index.js",
    "./node": "./lib/node/index.js",
    "./browser": "./lib/browser/index.js"
  },
  "types": "./lib/browser/index.d.ts",
  "scripts": {
    "release": "npm publish",
    "prepare": "SDK_ENV=browser svelte-kit sync",
    "build": "nx run-many -p @builder.io/sdk-svelte -t build:node build:edge build:browser",
    "build:node": "SDK_ENV=node svelte-package -i src/ -o lib/node",
    "build:edge": "SDK_ENV=edge svelte-package -i src/ -o lib/edge",
    "build:browser": "SDK_ENV=browser svelte-package -i src/ -o lib/browser",
    "check": "SDK_ENV=browser svelte-check --tsconfig ./tsconfig.json"
  },
  "devDependencies": {
    "@builder.io/sdks": "workspace:*",
    "@sveltejs/adapter-auto": "^2.1.0",
    "@sveltejs/kit": "^1.22.4",
    "@sveltejs/package": "^2.2.0",
    "nx": "^16.6.0",
    "nx-cloud": "^16.2.0",
    "svelte": "^4.1.2",
    "svelte-check": "^3.4.6",
    "svelte-preprocess": "^5.0.4",
    "tslib": "^2.3.1",
    "typescript": "^5.1.6",
    "vite": "^4.4.8"
  },
  "nx": {
    "targets": {
      "prepare": {
        "dependsOn": [
          "^build:svelte",
          "^build"
        ],
        "outputs": [
          "{projectRoot}/.svelte-kit"
        ]
      },
      "build": {
        "dependsOn": [
          "^build:svelte",
          "^build",
          "prepare"
        ],
        "outputs": [
          "{projectRoot}/lib"
        ]
      }
    }
  },
  "peerDependencies": {
    "isolated-vm": "^4.6.0",
    "svelte": "^4.1.2"
  }
}<|MERGE_RESOLUTION|>--- conflicted
+++ resolved
@@ -1,11 +1,7 @@
 {
   "name": "@builder.io/sdk-svelte",
   "description": "Builder.io SDK for Svelte",
-<<<<<<< HEAD
-  "version": "0.5.9",
-=======
   "version": "0.7.0",
->>>>>>> fee3acbb
   "type": "module",
   "files": [
     "lib",
