{
  "name": "@builder.io/sdk-svelte",
  "description": "Builder.io SDK for Svelte",
  "version": "0.5.8",
  "type": "module",
  "files": [
    "lib",
    "src"
  ],
  "homepage": "https://github.com/BuilderIO/builder/tree/main/packages/sdks/output/svelte#readme",
  "repository": {
    "type": "git",
    "url": "https://github.com/BuilderIO/builder.git",
    "directory": "packages/sdks/output/svelte"
  },
  "main": "./lib/node/index.js",
  "module": "./lib/node/index.js",
  "svelte": "./lib/browser/index.js",
  "exports": {
    ".": {
      "svelte": "./lib/browser/index.js",
      "node": "./lib/node/index.js",
      "browser": "./lib/browser/index.js",
      "edge-routine": "./lib/edge/index.js",
      "workerd": "./lib/edge/index.js",
      "deno": "./lib/edge/index.js",
      "lagon": "./lib/edge/index.js",
      "netlify": "./lib/edge/index.js",
      "edge-light": "./lib/edge/index.js",
      "bun": "./lib/edge/index.js",
<<<<<<< HEAD
      "react-native": "./lib/node/index.js",
=======
>>>>>>> a899abbc
      "electron": "./lib/node/index.js",
      "default": "./lib/browser/index.js"
    },
    "./edge": "./lib/edge/index.js",
    "./node": "./lib/node/index.js",
    "./browser": "./lib/browser/index.js"
  },
  "types": "./lib/browser/index.d.ts",
  "scripts": {
    "prepare": "SDK_ENV=browser svelte-kit sync",
    "build": "nx run-many -p @builder.io/sdk-svelte -t build:node build:edge build:browser",
    "build:node": "SDK_ENV=node svelte-package -i src/ -o lib/node",
    "build:edge": "SDK_ENV=edge svelte-package -i src/ -o lib/edge",
    "build:browser": "SDK_ENV=browser svelte-package -i src/ -o lib/browser",
    "check": "SDK_ENV=browser svelte-check --tsconfig ./tsconfig.json"
  },
  "devDependencies": {
    "@builder.io/sdks": "workspace:*",
    "@sveltejs/adapter-auto": "^2.1.0",
    "@sveltejs/kit": "^1.22.4",
    "@sveltejs/package": "^2.2.0",
    "nx": "^16.6.0",
    "nx-cloud": "^16.2.0",
    "svelte": "^4.1.2",
    "svelte-check": "^3.4.6",
    "svelte-preprocess": "^5.0.4",
    "tslib": "^2.3.1",
    "typescript": "^5.1.6",
    "vite": "^4.4.8"
  },
  "nx": {
    "targets": {
      "prepare": {
        "dependsOn": [
          "^build:svelte",
          "^build"
        ],
        "outputs": [
          "{projectRoot}/.svelte-kit"
        ]
      },
      "build": {
        "dependsOn": [
          "^build:svelte",
          "^build",
          "prepare"
        ],
        "outputs": [
          "{projectRoot}/lib"
        ]
      }
    }
  },
  "peerDependencies": {
<<<<<<< HEAD
    "isolated-vm": "^4.6.0",
=======
>>>>>>> a899abbc
    "svelte": "^4.1.2"
  }
}<|MERGE_RESOLUTION|>--- conflicted
+++ resolved
@@ -28,10 +28,6 @@
       "netlify": "./lib/edge/index.js",
       "edge-light": "./lib/edge/index.js",
       "bun": "./lib/edge/index.js",
-<<<<<<< HEAD
-      "react-native": "./lib/node/index.js",
-=======
->>>>>>> a899abbc
       "electron": "./lib/node/index.js",
       "default": "./lib/browser/index.js"
     },
@@ -86,10 +82,7 @@
     }
   },
   "peerDependencies": {
-<<<<<<< HEAD
     "isolated-vm": "^4.6.0",
-=======
->>>>>>> a899abbc
     "svelte": "^4.1.2"
   }
 }