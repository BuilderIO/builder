{
  "compilerOptions": {
    /* Visit https://aka.ms/tsconfig.json to read more about this file */
<<<<<<< HEAD
=======
    /* Projects */
    // "incremental": true,                              /* Enable incremental compilation */
    // "composite": true,                                /* Enable constraints that allow a TypeScript project to be used with project references. */
    // "tsBuildInfoFile": "./",                          /* Specify the folder for .tsbuildinfo incremental compilation files. */
    // "disableSourceOfProjectReferenceRedirect": true,  /* Disable preferring source files instead of declaration files when referencing composite projects */
    // "disableSolutionSearching": true,                 /* Opt a project out of multi-project reference checking when editing. */
    // "disableReferencedProjectLoad": true,             /* Reduce the number of projects loaded automatically by TypeScript. */
>>>>>>> 8f2b5284
    /* Language and Environment */
    "target": "ES2020" /* Set the JavaScript language version for emitted JavaScript and include compatible library declarations. */,
    "jsx": "react-jsx" /* Specify what JSX code is generated. */,
    "jsxImportSource": "@builder.io/qwik" /* Specify module specifier used to import the JSX factory functions when using `jsx: react-jsx*`.` */,
<<<<<<< HEAD
=======
    // "reactNamespace": "",                             /* Specify the object invoked for `createElement`. This only applies when targeting `react` JSX emit. */
    // "noLib": true,                                    /* Disable including any library files, including the default lib.d.ts. */
    // "useDefineForClassFields": true,                  /* Emit ECMAScript-standard-compliant class fields. */
>>>>>>> 8f2b5284
    /* Modules */
    "module": "ESNext" /* Specify what module code is generated. */,
    "moduleResolution": "node" /* Specify how TypeScript looks up a file from a given module specifier. */,
    "paths": {} /* Specify a set of entries that re-map imports to additional lookup locations. */,
<<<<<<< HEAD
    "allowJs": true /* Allow JavaScript files to be a part of your program. Use the `checkJS` option to get errors from these files. */,
    "checkJs": false /* Enable error reporting in type-checked JavaScript files. */,
=======
    // "rootDirs": [],                                   /* Allow multiple folders to be treated as one when resolving modules. */
    // "typeRoots": [],                                  /* Specify multiple folders that act like `./node_modules/@types`. */
    // "types": [],                                      /* Specify type package names to be included without being referenced in a source file. */
    // "allowUmdGlobalAccess": true,                     /* Allow accessing UMD globals from modules. */
    // "resolveJsonModule": true,                        /* Enable importing .json files */
    // "noResolve": true,                                /* Disallow `import`s, `require`s or `<reference>`s from expanding the number of files TypeScript should add to a project. */
    /* JavaScript Support */
    "allowJs": true /* Allow JavaScript files to be a part of your program. Use the `checkJS` option to get errors from these files. */,
    "checkJs": false /* Enable error reporting in type-checked JavaScript files. */,
    // "maxNodeModuleJsDepth": 1,                        /* Specify the maximum folder depth used for checking JavaScript files from `node_modules`. Only applicable with `allowJs`. */
    /* Emit */
>>>>>>> 8f2b5284
    "declaration": true /* Generate .d.ts files from TypeScript and JavaScript files in your project. */,
    "outDir": "./dist" /* Specify an output folder for all emitted files. */,
    "declarationDir": "./types" /* Specify the output directory for generated declaration files. */,
<<<<<<< HEAD
=======
    // "preserveValueImports": true,                     /* Preserve unused imported values in the JavaScript output that would otherwise be removed. */
    /* Interop Constraints */
    // "isolatedModules": true,                          /* Ensure that each file can be safely transpiled without relying on other imports. */
    // "allowSyntheticDefaultImports": true,             /* Allow 'import x from y' when a module doesn't have a default export. */
>>>>>>> 8f2b5284
    "esModuleInterop": true /* Emit additional JavaScript to ease support for importing CommonJS modules. This enables `allowSyntheticDefaultImports` for type compatibility. */,
    "forceConsistentCasingInFileNames": true /* Ensure that casing is correct in imports. */,
<<<<<<< HEAD
    "strict": true /* Enable all strict type-checking options. */,
    "noImplicitAny": false /* Enable error reporting for expressions and declarations with an implied `any` type.. */,
=======
    /* Type Checking */
    "strict": true /* Enable all strict type-checking options. */,
    "noImplicitAny": false /* Enable error reporting for expressions and declarations with an implied `any` type.. */,
    // "strictNullChecks": true,                         /* When type checking, take into account `null` and `undefined`. */
    // "strictFunctionTypes": true,                      /* When assigning functions, check to ensure parameters and the return values are subtype-compatible. */
    // "strictBindCallApply": true,                      /* Check that the arguments for `bind`, `call`, and `apply` methods match the original function. */
    // "strictPropertyInitialization": true,             /* Check for class properties that are declared but not set in the constructor. */
    // "noImplicitThis": true,                           /* Enable error reporting when `this` is given the type `any`. */
    // "useUnknownInCatchVariables": false /* Type catch clause variables as 'unknown' instead of 'any'. */,
    // "alwaysStrict": true,                             /* Ensure 'use strict' is always emitted. */
    // "noUnusedLocals": true,                           /* Enable error reporting when a local variables aren't read. */
    // "noUnusedParameters": true,                       /* Raise an error when a function parameter isn't read */
    // "exactOptionalPropertyTypes": true,               /* Interpret optional property types as written, rather than adding 'undefined'. */
    // "noImplicitReturns": true,                        /* Enable error reporting for codepaths that do not explicitly return in a function. */
    // "noFallthroughCasesInSwitch": true,               /* Enable error reporting for fallthrough cases in switch statements. */
    // "noUncheckedIndexedAccess": true,                 /* Include 'undefined' in index signature results */
    // "noImplicitOverride": true,                       /* Ensure overriding members in derived classes are marked with an override modifier. */
    // "noPropertyAccessFromIndexSignature": true,       /* Enforces using indexed accessors for keys declared using an indexed type */
    // "allowUnusedLabels": true,                        /* Disable error reporting for unused labels. */
    // "allowUnreachableCode": true,                     /* Disable error reporting for unreachable code. */
    /* Completeness */
>>>>>>> 8f2b5284
    "skipLibCheck": true /* Skip type checking all .d.ts files. */
  },
  "include": ["types.d.ts", "types-hack.d.ts", "src"],
  "exclude": ["src/blocks/form/form.tsx", "**/*.lite.tsx"]
}<|MERGE_RESOLUTION|>--- conflicted
+++ resolved
@@ -1,86 +1,22 @@
 {
-  "compilerOptions": {
-    /* Visit https://aka.ms/tsconfig.json to read more about this file */
-<<<<<<< HEAD
-=======
-    /* Projects */
-    // "incremental": true,                              /* Enable incremental compilation */
-    // "composite": true,                                /* Enable constraints that allow a TypeScript project to be used with project references. */
-    // "tsBuildInfoFile": "./",                          /* Specify the folder for .tsbuildinfo incremental compilation files. */
-    // "disableSourceOfProjectReferenceRedirect": true,  /* Disable preferring source files instead of declaration files when referencing composite projects */
-    // "disableSolutionSearching": true,                 /* Opt a project out of multi-project reference checking when editing. */
-    // "disableReferencedProjectLoad": true,             /* Reduce the number of projects loaded automatically by TypeScript. */
->>>>>>> 8f2b5284
-    /* Language and Environment */
-    "target": "ES2020" /* Set the JavaScript language version for emitted JavaScript and include compatible library declarations. */,
-    "jsx": "react-jsx" /* Specify what JSX code is generated. */,
-    "jsxImportSource": "@builder.io/qwik" /* Specify module specifier used to import the JSX factory functions when using `jsx: react-jsx*`.` */,
-<<<<<<< HEAD
-=======
-    // "reactNamespace": "",                             /* Specify the object invoked for `createElement`. This only applies when targeting `react` JSX emit. */
-    // "noLib": true,                                    /* Disable including any library files, including the default lib.d.ts. */
-    // "useDefineForClassFields": true,                  /* Emit ECMAScript-standard-compliant class fields. */
->>>>>>> 8f2b5284
-    /* Modules */
-    "module": "ESNext" /* Specify what module code is generated. */,
-    "moduleResolution": "node" /* Specify how TypeScript looks up a file from a given module specifier. */,
-    "paths": {} /* Specify a set of entries that re-map imports to additional lookup locations. */,
-<<<<<<< HEAD
-    "allowJs": true /* Allow JavaScript files to be a part of your program. Use the `checkJS` option to get errors from these files. */,
-    "checkJs": false /* Enable error reporting in type-checked JavaScript files. */,
-=======
-    // "rootDirs": [],                                   /* Allow multiple folders to be treated as one when resolving modules. */
-    // "typeRoots": [],                                  /* Specify multiple folders that act like `./node_modules/@types`. */
-    // "types": [],                                      /* Specify type package names to be included without being referenced in a source file. */
-    // "allowUmdGlobalAccess": true,                     /* Allow accessing UMD globals from modules. */
-    // "resolveJsonModule": true,                        /* Enable importing .json files */
-    // "noResolve": true,                                /* Disallow `import`s, `require`s or `<reference>`s from expanding the number of files TypeScript should add to a project. */
-    /* JavaScript Support */
-    "allowJs": true /* Allow JavaScript files to be a part of your program. Use the `checkJS` option to get errors from these files. */,
-    "checkJs": false /* Enable error reporting in type-checked JavaScript files. */,
-    // "maxNodeModuleJsDepth": 1,                        /* Specify the maximum folder depth used for checking JavaScript files from `node_modules`. Only applicable with `allowJs`. */
-    /* Emit */
->>>>>>> 8f2b5284
-    "declaration": true /* Generate .d.ts files from TypeScript and JavaScript files in your project. */,
-    "outDir": "./dist" /* Specify an output folder for all emitted files. */,
-    "declarationDir": "./types" /* Specify the output directory for generated declaration files. */,
-<<<<<<< HEAD
-=======
-    // "preserveValueImports": true,                     /* Preserve unused imported values in the JavaScript output that would otherwise be removed. */
-    /* Interop Constraints */
-    // "isolatedModules": true,                          /* Ensure that each file can be safely transpiled without relying on other imports. */
-    // "allowSyntheticDefaultImports": true,             /* Allow 'import x from y' when a module doesn't have a default export. */
->>>>>>> 8f2b5284
-    "esModuleInterop": true /* Emit additional JavaScript to ease support for importing CommonJS modules. This enables `allowSyntheticDefaultImports` for type compatibility. */,
-    "forceConsistentCasingInFileNames": true /* Ensure that casing is correct in imports. */,
-<<<<<<< HEAD
-    "strict": true /* Enable all strict type-checking options. */,
-    "noImplicitAny": false /* Enable error reporting for expressions and declarations with an implied `any` type.. */,
-=======
-    /* Type Checking */
-    "strict": true /* Enable all strict type-checking options. */,
-    "noImplicitAny": false /* Enable error reporting for expressions and declarations with an implied `any` type.. */,
-    // "strictNullChecks": true,                         /* When type checking, take into account `null` and `undefined`. */
-    // "strictFunctionTypes": true,                      /* When assigning functions, check to ensure parameters and the return values are subtype-compatible. */
-    // "strictBindCallApply": true,                      /* Check that the arguments for `bind`, `call`, and `apply` methods match the original function. */
-    // "strictPropertyInitialization": true,             /* Check for class properties that are declared but not set in the constructor. */
-    // "noImplicitThis": true,                           /* Enable error reporting when `this` is given the type `any`. */
-    // "useUnknownInCatchVariables": false /* Type catch clause variables as 'unknown' instead of 'any'. */,
-    // "alwaysStrict": true,                             /* Ensure 'use strict' is always emitted. */
-    // "noUnusedLocals": true,                           /* Enable error reporting when a local variables aren't read. */
-    // "noUnusedParameters": true,                       /* Raise an error when a function parameter isn't read */
-    // "exactOptionalPropertyTypes": true,               /* Interpret optional property types as written, rather than adding 'undefined'. */
-    // "noImplicitReturns": true,                        /* Enable error reporting for codepaths that do not explicitly return in a function. */
-    // "noFallthroughCasesInSwitch": true,               /* Enable error reporting for fallthrough cases in switch statements. */
-    // "noUncheckedIndexedAccess": true,                 /* Include 'undefined' in index signature results */
-    // "noImplicitOverride": true,                       /* Ensure overriding members in derived classes are marked with an override modifier. */
-    // "noPropertyAccessFromIndexSignature": true,       /* Enforces using indexed accessors for keys declared using an indexed type */
-    // "allowUnusedLabels": true,                        /* Disable error reporting for unused labels. */
-    // "allowUnreachableCode": true,                     /* Disable error reporting for unreachable code. */
-    /* Completeness */
->>>>>>> 8f2b5284
-    "skipLibCheck": true /* Skip type checking all .d.ts files. */
-  },
-  "include": ["types.d.ts", "types-hack.d.ts", "src"],
-  "exclude": ["src/blocks/form/form.tsx", "**/*.lite.tsx"]
+    "compilerOptions": {
+        /* Visit https://aka.ms/tsconfig.json to read more about this file */
+        /* Language and Environment */
+        "target": "ES2020" /* Set the JavaScript language version for emitted JavaScript and include compatible library declarations. */,
+        "jsx": "react-jsx" /* Specify what JSX code is generated. */,
+        "jsxImportSource": "@builder.io/qwik" /* Specify module specifier used to import the JSX factory functions when using `jsx: react-jsx*`.` */,
+        /* Modules */
+        "module": "ESNext" /* Specify what module code is generated. */,
+        "moduleResolution": "node" /* Specify how TypeScript looks up a file from a given module specifier. */,
+        "paths": {} /* Specify a set of entries that re-map imports to additional lookup locations. */,
+        "allowJs": true /* Allow JavaScript files to be a part of your program. Use the `checkJS` option to get errors from these files. */,
+        "checkJs": false /* Enable error reporting in type-checked JavaScript files. */,
+        "declaration": true /* Generate .d.ts files from TypeScript and JavaScript files in your project. */,
+        "outDir": "./dist" /* Specify an output folder for all emitted files. */,
+        "declarationDir": "./types" /* Specify the output directory for generated declaration files. */,
+        "esModuleInterop": true /* Emit additional JavaScript to ease support for importing CommonJS modules. This enables `allowSyntheticDefaultImports` for type compatibility. */,
+        "forceConsistentCasingInFileNames": true /* Ensure that casing is correct in imports. */,
+        "strict": true /* Enable all strict type-checking options. */,
+        "noImplicitAny": false /* Enable error reporting for expressions and declarations with an implied `any` type.. */,
+    }
 }