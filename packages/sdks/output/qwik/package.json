{
  "name": "@builder.io/sdk-qwik",
<<<<<<< HEAD
  "version": "0.6.5-4",
=======
  "version": "0.7.0",
>>>>>>> 14a95665
  "description": "Builder.io Qwik SDK",
  "type": "module",
  "main": "./lib/edge/index.qwik.cjs",
  "module": "./lib/edge/index.qwik.mjs",
  "qwik": "./lib/browser/index.qwik.mjs",
  "types": "./types/src/index.d.ts",
  "files": [
    "README.md",
    "package.json",
    "types-hacks.d.ts",
    "types",
    "lib"
  ],
  "exports": {
    ".": {
      "node": {
        "types": "./types/src/index.d.ts",
        "import": "./lib/node/index.qwik.mjs",
        "require": "./lib/node/index.qwik.cjs"
      },
      "browser": {
        "types": "./types/src/index.d.ts",
        "import": "./lib/browser/index.qwik.mjs",
        "require": "./lib/browser/index.qwik.cjs"
      },
      "edge-routine": {
        "types": "./types/src/index.d.ts",
        "import": "./lib/edge/index.qwik.mjs",
        "require": "./lib/edge/index.qwik.cjs"
      },
      "workerd": {
        "types": "./types/src/index.d.ts",
        "import": "./lib/edge/index.qwik.mjs",
        "require": "./lib/edge/index.qwik.cjs"
      },
      "deno": {
        "types": "./types/src/index.d.ts",
        "import": "./lib/edge/index.qwik.mjs",
        "require": "./lib/edge/index.qwik.cjs"
      },
      "lagon": {
        "types": "./types/src/index.d.ts",
        "import": "./lib/edge/index.qwik.mjs",
        "require": "./lib/edge/index.qwik.cjs"
      },
      "netlify": {
        "types": "./types/src/index.d.ts",
        "import": "./lib/edge/index.qwik.mjs",
        "require": "./lib/edge/index.qwik.cjs"
      },
      "edge-light": {
        "types": "./types/src/index.d.ts",
        "import": "./lib/edge/index.qwik.mjs",
        "require": "./lib/edge/index.qwik.cjs"
      },
      "bun": {
        "types": "./types/src/index.d.ts",
        "import": "./lib/edge/index.qwik.mjs",
        "require": "./lib/edge/index.qwik.cjs"
      },
      "electron": {
        "types": "./types/src/index.d.ts",
        "import": "./lib/node/index.qwik.mjs",
        "require": "./lib/node/index.qwik.cjs"
      },
      "default": {
        "types": "./types/src/index.d.ts",
        "import": "./lib/browser/index.qwik.mjs",
        "require": "./lib/browser/index.qwik.cjs"
      }
    },
    "./edge": {
      "types": "./types/src/index.d.ts",
      "import": "./lib/edge/index.qwik.mjs",
      "require": "./lib/edge/index.qwik.cjs"
    },
    "./node": {
      "types": "./types/src/index.d.ts",
      "import": "./lib/node/index.qwik.mjs",
      "require": "./lib/node/index.qwik.cjs"
    },
    "./browser": {
      "types": "./types/src/index.d.ts",
      "import": "./lib/browser/index.qwik.mjs",
      "require": "./lib/browser/index.qwik.cjs"
    }
  },
  "scripts": {
    "release": "npm publish",
    "typecheck": "tsc --noEmit",
    "tsc": "tsc",
    "build": "nx run-many -p @builder.io/sdk-qwik -t tsc build:node build:edge build:browser",
    "build:one": "vite build --mode lib",
    "build:node": "SDK_ENV=node yarn build:one",
    "build:edge": "SDK_ENV=edge yarn build:one",
    "build:browser": "SDK_ENV=browser yarn build:one"
  },
  "devDependencies": {
    "@builder.io/qwik": "^1.2.6",
    "@builder.io/sdks": "workspace:*",
    "@types/node": "latest",
    "nx": "^16.6.0",
    "nx-cloud": "^16.2.0",
    "typescript": "^5.1.6",
    "vite": "^4.3.2"
  },
  "peerDependencies": {
    "@builder.io/qwik": ">=1.0.0",
    "undici": "^5.14.0"
  },
  "nx": {
    "targets": {
      "build": {
        "dependsOn": [
          "^build:qwik",
          "^build"
        ],
        "outputs": [
          "{projectRoot}/lib",
          "{projectRoot}/types"
        ]
      }
    }
  }
}<|MERGE_RESOLUTION|>--- conflicted
+++ resolved
@@ -1,10 +1,6 @@
 {
   "name": "@builder.io/sdk-qwik",
-<<<<<<< HEAD
-  "version": "0.6.5-4",
-=======
   "version": "0.7.0",
->>>>>>> 14a95665
   "description": "Builder.io Qwik SDK",
   "type": "module",
   "main": "./lib/edge/index.qwik.cjs",
