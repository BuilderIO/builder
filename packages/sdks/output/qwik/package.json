{
  "name": "@builder.io/sdk-qwik",
<<<<<<< HEAD
  "version": "0.0.37",
=======
  "version": "0.0.36",
>>>>>>> 86db2351
  "description": "Builder.io Qwik SDK",
  "type": "module",
  "main": "./lib/index.qwik.cjs",
  "module": "./lib/index.qwik.mjs",
  "qwik": "./lib/index.qwik.mjs",
  "types": "./types/index.d.ts",
  "files": [
    "lib",
    "types"
  ],
  "exports": {
    ".": {
      "import": "./lib/index.qwik.mjs",
      "require": "./lib/index.qwik.cjs"
    }
  },
  "scripts": {
    "typecheck": "tsc --noEmit",
    "build": "tsc && vite build --mode lib",
    "release:patch": "yarn run build && yarn version patch && npm publish --access public",
    "release:dev": "yarn run build && npm version prerelease && npm publish --tag latest --access public"
  },
  "devDependencies": {
    "@types/node": "latest",
    "typescript": "^4",
    "vite": "^3.0.4"
  },
  "peerDependencies": {
    "@builder.io/qwik": ">=0.13.3"
  }
}<|MERGE_RESOLUTION|>--- conflicted
+++ resolved
@@ -1,10 +1,6 @@
 {
   "name": "@builder.io/sdk-qwik",
-<<<<<<< HEAD
   "version": "0.0.37",
-=======
-  "version": "0.0.36",
->>>>>>> 86db2351
   "description": "Builder.io Qwik SDK",
   "type": "module",
   "main": "./lib/index.qwik.cjs",
