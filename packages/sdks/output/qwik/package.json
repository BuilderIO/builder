{
  "name": "@builder.io/sdk-qwik",
  "version": "0.0.19",
  "description": "Builder.io Qwik SDK",
  "type": "module",
  "main": "./lib/index.qwik.cjs",
  "module": "./lib/index.qwik.mjs",
  "qwik": "./lib/index.qwik.mjs",
  "types": "./types/index.d.ts",
  "exports": {
    ".": {
      "import": "./lib/index.qwik.mjs",
      "require": "./lib/index.qwik.cjs"
    }
  },
  "scripts": {
    "typecheck": "tsc --noEmit",
    "build": "tsc && vite build --mode lib",
    "release:patch": "yarn run build && npm version patch --no-git-tag-version && npm publish --access public",
    "release:dev": "yarn run build && npm version prerelease --no-git-tag-version && npm publish --tag latest --access public"
  },
  "devDependencies": {
<<<<<<< HEAD
    "@builder.io/qwik": "0.0.108-dev20220914040446",
=======
    "@builder.io/qwik": "0.0.108-dev20220913220811",
>>>>>>> a3c66233
    "@types/node": "latest",
    "typescript": "^4",
    "vite": "^3.0.4"
  },
  "peerDependencies": {
    "@builder.io/qwik": "0.0.108-dev20220913220811"
  }
}<|MERGE_RESOLUTION|>--- conflicted
+++ resolved
@@ -20,11 +20,7 @@
     "release:dev": "yarn run build && npm version prerelease --no-git-tag-version && npm publish --tag latest --access public"
   },
   "devDependencies": {
-<<<<<<< HEAD
-    "@builder.io/qwik": "0.0.108-dev20220914040446",
-=======
     "@builder.io/qwik": "0.0.108-dev20220913220811",
->>>>>>> a3c66233
     "@types/node": "latest",
     "typescript": "^4",
     "vite": "^3.0.4"
