import { defineConfig } from 'vite';
import { qwikVite } from '@builder.io/qwik/optimizer';
<<<<<<< HEAD
import {
  getEvaluatorPathAlias,
  getSdkOutputPath,
} from '../../output-generation';
=======
import { viteOutputGenerator } from '@builder.io/sdks/output-generation/index.js';
>>>>>>> a899abbc

export default defineConfig(() => {
  return {
    resolve: {
      alias: getEvaluatorPathAlias('input'),
    },
    build: {
      outDir: getSdkOutputPath(),
      lib: {
        entry: './src/index.ts',
        formats: ['es', 'cjs'],
<<<<<<< HEAD
        fileName: (format) => `index.${format === 'es' ? 'mjs' : 'cjs'}`,
=======
        /**
         * https://github.com/BuilderIO/qwik/issues/4952
         */
        fileName: (format) => `index.qwik.${format === 'es' ? 'mjs' : 'cjs'}`,
>>>>>>> a899abbc
      },
      rollupOptions: {
        external: ['@builder.io/qwik', 'js-interpreter', 'isolated-vm'],
      },
    },
    plugins: [viteOutputGenerator(), qwikVite()],
  };
});<|MERGE_RESOLUTION|>--- conflicted
+++ resolved
@@ -1,13 +1,6 @@
 import { defineConfig } from 'vite';
 import { qwikVite } from '@builder.io/qwik/optimizer';
-<<<<<<< HEAD
-import {
-  getEvaluatorPathAlias,
-  getSdkOutputPath,
-} from '../../output-generation';
-=======
 import { viteOutputGenerator } from '@builder.io/sdks/output-generation/index.js';
->>>>>>> a899abbc
 
 export default defineConfig(() => {
   return {
@@ -19,14 +12,10 @@
       lib: {
         entry: './src/index.ts',
         formats: ['es', 'cjs'],
-<<<<<<< HEAD
-        fileName: (format) => `index.${format === 'es' ? 'mjs' : 'cjs'}`,
-=======
         /**
          * https://github.com/BuilderIO/qwik/issues/4952
          */
         fileName: (format) => `index.qwik.${format === 'es' ? 'mjs' : 'cjs'}`,
->>>>>>> a899abbc
       },
       rollupOptions: {
         external: ['@builder.io/qwik', 'js-interpreter', 'isolated-vm'],
