--- conflicted
+++ resolved
@@ -1,11 +1,7 @@
 {
   "name": "@builder.io/sdk-react",
   "description": "Builder.io SDK for React",
-<<<<<<< HEAD
-  "version": "2.0.24-4",
-=======
   "version": "2.0.26",
->>>>>>> 9cc30948
   "homepage": "https://github.com/BuilderIO/builder/tree/main/packages/sdks/output/react",
   "type": "module",
   "repository": {
