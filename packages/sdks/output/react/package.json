{
  "name": "@builder.io/sdk-react",
  "description": "Builder.io SDK for React",
<<<<<<< HEAD
  "version": "1.0.19-dev-2",
=======
  "version": "1.0.20",
>>>>>>> 7bcbf9d9
  "homepage": "https://github.com/BuilderIO/builder/tree/main/packages/sdks/output/react",
  "type": "module",
  "repository": {
    "type": "git",
    "url": "git+https://github.com/BuilderIO/builder.git",
    "directory": "packages/sdks/output/react"
  },
  "files": [
    "lib",
    "types"
  ],
  "types": "./types/index.d.ts",
  "main": "./lib/node/index.cjs",
  "module": "./lib/node/index.mjs",
  "exports": {
    ".": {
      "edge-routine": {
        "types": "./types/index.d.ts",
        "import": "./lib/edge/index.mjs",
        "require": "./lib/edge/index.cjs"
      },
      "workerd": {
        "types": "./types/index.d.ts",
        "import": "./lib/edge/index.mjs",
        "require": "./lib/edge/index.cjs"
      },
      "deno": {
        "types": "./types/index.d.ts",
        "import": "./lib/edge/index.mjs",
        "require": "./lib/edge/index.cjs"
      },
      "lagon": {
        "types": "./types/index.d.ts",
        "import": "./lib/edge/index.mjs",
        "require": "./lib/edge/index.cjs"
      },
      "netlify": {
        "types": "./types/index.d.ts",
        "import": "./lib/edge/index.mjs",
        "require": "./lib/edge/index.cjs"
      },
      "edge-light": {
        "types": "./types/index.d.ts",
        "import": "./lib/edge/index.mjs",
        "require": "./lib/edge/index.cjs"
      },
      "bun": {
        "types": "./types/index.d.ts",
        "import": "./lib/edge/index.mjs",
        "require": "./lib/edge/index.cjs"
      },
      "react-native": {
        "types": "./types/index.d.ts",
        "import": "./lib/node/index.mjs",
        "require": "./lib/node/index.cjs"
      },
      "electron": {
        "types": "./types/index.d.ts",
        "import": "./lib/node/index.mjs",
        "require": "./lib/node/index.cjs"
      },
      "node": {
        "types": "./types/index.d.ts",
        "import": "./lib/node/index.mjs",
        "require": "./lib/node/index.cjs"
      },
      "browser": {
        "types": "./types/index.d.ts",
        "import": "./lib/browser/index.mjs",
        "require": "./lib/browser/index.cjs"
      },
      "default": {
        "types": "./types/index.d.ts",
        "import": "./lib/browser/index.mjs",
        "require": "./lib/browser/index.cjs"
      }
    },
    "./node/init": {
      "types": "./types/functions/evaluate/node-runtime/init.d.ts",
      "import": "./lib/node/init.mjs",
      "require": "./lib/node/init.cjs"
    },
    "./edge": {
      "types": "./types/index.d.ts",
      "import": "./lib/edge/edge-entry.mjs",
      "require": "./lib/edge/edge-entry.cjs"
    },
    "./bundle/edge": {
      "types": "./types/index.d.ts",
      "import": "./lib/edge/index.mjs",
      "require": "./lib/edge/index.cjs"
    },
    "./bundle/node": {
      "types": "./types/index.d.ts",
      "import": "./lib/node/index.mjs",
      "require": "./lib/node/index.cjs"
    },
    "./bundle/browser": {
      "types": "./types/index.d.ts",
      "import": "./lib/browser/index.mjs",
      "require": "./lib/browser/index.cjs"
    }
  },
  "scripts": {
    "release": "npm publish",
    "build-inline-fns": "yarn g:build-inline-fns",
    "types": "tsc",
    "build": "nx run-many -p @builder.io/sdk-react -t types build:node build:edge build:browser",
    "build:node": "SDK_ENV=node vite build --mode lib",
    "build:edge": "SDK_ENV=edge vite build --mode lib",
    "build:browser": "SDK_ENV=browser vite build --mode lib"
  },
  "peerDependencies": {
    "react": ">=16"
  },
  "dependencies": {
    "isolated-vm": "^4.6.0"
  },
  "devDependencies": {
    "@builder.io/sdks": "workspace:*",
    "@vitejs/plugin-react": "^4.0.4",
    "nx": "^16.6.0",
    "nx-cloud": "^16.2.0",
    "react": "^18.2.0",
    "recast": "^0.23.4",
    "rimraf": "^3.0.2",
    "typescript": "^4.9.4",
    "vite": "^4.4.9"
  },
  "nx": {
    "targets": {
      "build-inline-fns": {
        "dependsOn": [
          "^build:react"
        ]
      },
      "build": {
        "dependsOn": [
          "build-inline-fns",
          "^build:react",
          "^build"
        ],
        "outputs": [
          "{projectRoot}/lib",
          "{projectRoot}/types"
        ]
      }
    }
  }
}<|MERGE_RESOLUTION|>--- conflicted
+++ resolved
@@ -1,11 +1,7 @@
 {
   "name": "@builder.io/sdk-react",
   "description": "Builder.io SDK for React",
-<<<<<<< HEAD
-  "version": "1.0.19-dev-2",
-=======
   "version": "1.0.20",
->>>>>>> 7bcbf9d9
   "homepage": "https://github.com/BuilderIO/builder/tree/main/packages/sdks/output/react",
   "type": "module",
   "repository": {
