{
  "name": "@builder.io/sdk-react",
  "description": "Builder.io SDK for React",
  "version": "0.5.2",
  "files": [
    "dist"
  ],
  "types": "./dist/index.d.ts",
  "exports": {
    ".": "./dist/index.js",
    "./server": "./dist/functions/get-content/index.js"
  },
  "scripts": {
    "clean": "rimraf dist",
    "build": "yarn clean && tsc"
  },
  "peerDependencies": {
    "react": "^18.2.0"
  },
  "devDependencies": {
    "react": "^18.2.0",
<<<<<<< HEAD
    "rollup-plugin-preserve-directives": "^0.1.0",
    "typescript": "^4.9.4",
    "vite": "^4.3.3",
    "vite-plugin-dts": "^2.3.0"
  },
  "nx": {
    "implicitDependencies": [
      "@builder.io/sdks"
    ]
  },
  "dependencies": {
    "nx": "^16.6.0",
    "nx-cloud": "^16.2.0"
=======
    "rimraf": "^3.0.2",
    "typescript": "^5.1.6"
>>>>>>> 12da13b2
  }
}<|MERGE_RESOLUTION|>--- conflicted
+++ resolved
@@ -19,8 +19,8 @@
   },
   "devDependencies": {
     "react": "^18.2.0",
-<<<<<<< HEAD
-    "rollup-plugin-preserve-directives": "^0.1.0",
+"rimraf": "^3.0.2",
+"rollup-plugin-preserve-directives": "^0.1.0",
     "typescript": "^4.9.4",
     "vite": "^4.3.3",
     "vite-plugin-dts": "^2.3.0"
@@ -33,9 +33,5 @@
   "dependencies": {
     "nx": "^16.6.0",
     "nx-cloud": "^16.2.0"
-=======
-    "rimraf": "^3.0.2",
-    "typescript": "^5.1.6"
->>>>>>> 12da13b2
   }
 }