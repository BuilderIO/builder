--- conflicted
+++ resolved
@@ -14,9 +14,5 @@
     "isolatedModules": true,
     "types": ["vitest/globals"]
   },
-<<<<<<< HEAD
-  "include": ["src", "typings", "vite.config.ts"]
-=======
-  "include": ["src", "typings", "mitosis.config.js"]
->>>>>>> 0425af5b
+  "include": ["src", "typings", "vite.config.ts", "mitosis.config.js"]
 }