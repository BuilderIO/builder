--- conflicted
+++ resolved
@@ -24,11 +24,7 @@
  */
 module.exports = {
   files: 'src/**',
-<<<<<<< HEAD
-  targets: ['reactNative', 'vue2', 'vue3', 'solid', 'svelte', 'qwik'],
-=======
-  targets: ['reactNative', 'vue2', 'vue3', 'solid', 'svelte', 'react'],
->>>>>>> 48a3eec3
+  targets: ['reactNative', 'vue2', 'vue3', 'solid', 'svelte', 'react', 'qwik'],
   options: {
     vue2: vueConfig,
     vue3: vueConfig,
