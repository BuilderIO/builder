--- conflicted
+++ resolved
@@ -370,9 +370,6 @@
         () => ({
           json: {
             pre: (json) => {
-<<<<<<< HEAD
-              if (json.name !== 'Blocks' && json.name !== 'Content') {
-=======
               /**
                * We cannot set context in `ComponentRef` because it's a light Qwik component.
                * We only need to set the context for a React Native need: CSS-style inheritance for Text blocks.
@@ -431,15 +428,10 @@
           json: {
             pre: (json) => {
               if (!['BlocksWrapper', 'EnableEditor'].includes(json.name))
->>>>>>> d41d5514
                 return;
 
               /**
-<<<<<<< HEAD
-               * We need the ScrollView for the `Blocks` and `Component` components to be able to scroll
-=======
                * We need the ScrollView for the `BlocksWrapper` and `EnableEditor` components to be able to scroll
->>>>>>> d41d5514
                * through the whole page.
                */
               traverse(json).forEach(function (item) {
