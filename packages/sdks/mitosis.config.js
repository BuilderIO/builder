const traverse = require('traverse');
const seedrandom = require('seedrandom');
const rng = seedrandom('vue-sdk-seed');

/**
 * @typedef {import('@builder.io/mitosis')} Mitosis
 * @typedef {import('@builder.io/mitosis').MitosisNode} MitosisNode
 * @typedef {import('@builder.io/mitosis').StateValue} StateValue
 * @typedef {import('@builder.io/mitosis').MitosisConfig} MitosisConfig
 * @typedef {import('@builder.io/mitosis').Plugin} Plugin
 */

/**
 *
 * @param {MitosisNode} node
 */
const filterEmptyTextNodes = (node) =>
  !(
    typeof node.properties._text === 'string' &&
    !node.properties._text.trim().length
  );

const getSeededId = () => {
  const rngVal = rng();
  return Number(String(rngVal).split('.')[1]).toString(36);
};

/**
 * @param {any} x
 * @returns {x is MitosisNode}
 */
const isMitosisNode = (x) => x && x['@type'] === '@builder.io/mitosis/node';

/**
 * @param {string} string
 */
const kebabCase = (string) =>
  string.replace(/([a-z0-9]|(?=[A-Z]))([A-Z])/g, '$1-$2').toLowerCase();

/**
 * @type {MitosisConfig['getTargetPath']}
 */
const getTargetPath = ({ target }) => {
  switch (target) {
    // we have to workaround a name collision, where the folder can't have the name of the `exports` property in package.json.
    // crazy, crazy stuff.
    case 'vue2':
      return 'vue/packages/_vue2';
    case 'vue':
    case 'vue3':
      return 'vue/packages/_vue3';
    case 'rsc':
      return 'react/packages/rsc';
    case 'react':
      return 'react/packages/react';
    default:
      return kebabCase(target);
  }
};

/**
 * @param {{value: StateValue | undefined, key: string}} args
 */
const convertPropertyStateValueToGetter = (args) => {
  const { value, key } = args;
  if (!value) {
    return;
  }
  value.code = `get ${key}() {\n return ${value.code} \n}`;
  value.type = 'getter';
};

/**
 * @type {MitosisConfig['options']['vue']}
 */
const vueConfig = {
  typescript: true,
  namePrefix: (path) => (path.includes('/blocks/') ? 'builder' : ''),
  cssNamespace: getSeededId,
  asyncComponentImports: true,
  plugins: [
    () => ({
      json: {
        // This plugin handles binding our actions to the `v-on:` Vue syntax:
        // - in our block components, the actions will come through `props.attributes` and need to be filtered
        // - in Block, the actions will be good to go from `state.actions`, and just need the `v-on:` prefix to be removed
        pre: (json) => {
          // this function is injected into a component, so it can't use anything outside of itself
          /**
           *
           * @param {{[index: string]: any}} attrs
           * @param {boolean} isEvent
           * @returns
           */
          function filterAttrs(attrs = {}, isEvent) {
            const eventPrefix = 'v-on:';
            return Object.keys(attrs)
              .filter((attr) => {
                if (!attrs[attr]) {
                  return false;
                }

                const isEventVal = attr.startsWith(eventPrefix);
                return isEvent ? isEventVal : !isEventVal;
              })
              .reduce(
                (acc, attr) => ({
                  ...acc,
                  [attr.replace(eventPrefix, '')]: attrs[attr],
                }),
                {}
              );
          }
          const FILTER_ATTRIBUTES_CODE = filterAttrs.toString();

          // this function is injected into a component, so it can't use anything outside of itself'
          /**
           * @param {{[index:string]: any}} actions
           */
          function stripVOn(actions = {}) {
            return Object.keys(actions).reduce(
              (acc, attr) => ({
                ...acc,
                [attr.replace('v-on:', '')]: actions[attr],
              }),
              {}
            );
          }

          if (json.name === 'Block') {
            const STRIP_VON_CODE = stripVOn.toString();

            json.state['stripVOn'] = {
              code: STRIP_VON_CODE,
              type: 'function',
            };
          }

          let hasFilterCode = false;

          traverse(json).forEach(function (item) {
            if (!isMitosisNode(item)) {
              return;
            }

            if (json.name === 'Block') {
              const key = 'state.actions';
              if (item.bindings[key]) {
                item.bindings[key] = {
                  code: `stripVOn(${item.bindings[key].code})`,
                  type: 'spread',
                  spreadType: 'event-handlers',
                };
              } else {
                return;
              }
            }

            const key = 'props.attributes';
            if (item.bindings[key]) {
              if (!hasFilterCode) {
                hasFilterCode = true;
                json.state['filterAttrs'] = {
                  code: FILTER_ATTRIBUTES_CODE,
                  type: 'function',
                };
              }

              item.bindings['___SPREAD1'] = {
                code: `filterAttrs(${key},  false)`,
                type: 'spread',
                spreadType: 'normal',
              };
              item.bindings['___SPREAD2'] = {
                code: `filterAttrs(${key},  true)`,
                type: 'spread',
                spreadType: 'event-handlers',
              };

              delete item.bindings[key];
            }
          });
        },
      },
    }),
  ],
  api: 'options',
};

/**
 * @type {Plugin}
 */
const SRCSET_PLUGIN = () => ({
  code: {
    pre: (code) => {
      // workaround until we resolve
      // https://github.com/BuilderIO/mitosis/issues/526
      return code.replace(/srcset=/g, 'srcSet=');
    },
  },
});

/**
 * @type {Plugin}
 */
const REACT_NEXT_V13_PLUGIN = () => ({
  code: {
    post: (code) => {
      // Needed for next v13 to work
      return `'use client';\n${code}`;
    },
  },
});

/**
 * Replaces all uses of the native `Text` component with our own `BaseText` component that injects inherited CSS styles
 * to `Text`, mimicking CSS inheritance.
 * @type {Plugin}
 */
const BASE_TEXT_PLUGIN = () => ({
  code: {
    pre: (code) => {
      if (code.includes('<Text>') && !code.includes('InlinedStyles')) {
        return `
import BaseText from '../BaseText';
${code.replace(/<(\/?)Text(.*?)>/g, '<$1BaseText$2>')}
`;
      }
      return code;
    },
  },
});

/**
 * @type {MitosisConfig}
 */
module.exports = {
  files: 'src/**',
  targets: [
    'reactNative',
    'vue2',
    'rsc',
    'vue3',
    'solid',
    'svelte',
    'react',
    'qwik',
  ],
  getTargetPath,
  options: {
    vue2: {
      ...vueConfig,
      plugins: [
        ...(vueConfig?.plugins || []),
        () => ({
          json: {
            pre: (json) => {
              // TO-DO: should be able to remove this once vue2 fragment workaround is merged.
              if (json.name === 'Image') {
                json.children[0].name = 'div';
              }

              if (json.name === 'Block') {
                // drop the wrapper `Show`, move its condition to the root `<template>`
                json.children = json.children[0].children;

                traverse(json).forEach(function (item) {
                  if (!isMitosisNode(item)) {
                    return;
                  }

                  const children = item.children.filter(filterEmptyTextNodes);

                  // add back wrapper `Show`'s condition for Vue 2
                  if (item.name === 'Show' && item.bindings.when) {
                    item.bindings.when.code += '&& state.canShowBlock';
                  }

                  /**
                   * Hack to get around the fact that we can't have a v-for loop inside of a v-else in Vue 2.
                   */
                  if (
                    item.name === 'Show' &&
                    children.length === 1 &&
                    children[0].name === 'For'
                  ) {
                    const forBlock = children[0];

                    /**
                     * @type {MitosisNode}
                     */
                    const divWorkaroundBlock = {
                      '@type': '@builder.io/mitosis/node',
                      name: 'div',
                      meta: {},
                      scope: {},
                      children: [forBlock],
                      bindings: {},
                      properties: {
                        class: 'vue2-root-element-workaround',
                      },
                    };
                    const newItem = {
                      ...item,
                      children: [divWorkaroundBlock],
                    };
                    this.update(newItem);
                    this.stop();
                  }
                });
              }
            },
          },
          code: {
            pre: (code) => {
              if (code.includes("name: 'block'")) {
                // 2 edge cases for the wrapper Show's condition need to be hardcoded for now
                return code
                  .replace(
                    '<component v-else ',
                    '<component v-else-if="canShowBlock" '
                  )
                  .replace(
                    'v-if="!Boolean(!component?.noWrap && canShowBlock)"',
                    'v-if="!Boolean(!component?.noWrap) && canShowBlock"'
                  );
              }
              return code;
            },
          },
        }),
      ],
    },
    vue3: { ...vueConfig, asyncComponentImports: false },
    react: {
      typescript: true,
      plugins: [
        SRCSET_PLUGIN,
        REACT_NEXT_V13_PLUGIN,
        () => ({
          json: {
            pre: (json) => {
              traverse(json).forEach(function (item) {
                if (!isMitosisNode(item)) {
                  return;
                }

                if (item.bindings['dataSet']) {
                  delete item.bindings['dataSet'];
                }

                if (item.properties['dataSet']) {
                  delete item.properties['dataSet'];
                }
              });
            },
          },
        }),
      ],
      stylesType: 'style-tag',
    },
    rsc: {
      plugins: [SRCSET_PLUGIN, REACT_NEXT_V13_PLUGIN],
    },
    reactNative: {
      plugins: [
        SRCSET_PLUGIN,
        REACT_NEXT_V13_PLUGIN,
        BASE_TEXT_PLUGIN,
        () => ({
          json: {
            pre: (json) => {
<<<<<<< HEAD
=======
              /**
               * We cannot set context in `ComponentRef` because it's a light Qwik component.
               * We only need to set the context for a React Native need: CSS-style inheritance for Text blocks.
               **/
              if (json.name === 'ComponentRef') {
                json.imports.push({
                  imports: {
                    BuilderContext: 'default',
                  },
                  path: '../../../context/builder.context.lite',
                });
                json.context.set = {
                  '../../../context/builder.context.lite:default': {
                    name: 'BuilderContext',
                    value: {
                      content: {
                        code: 'props.context.content',
                        type: 'property',
                      },
                      rootState: {
                        code: 'props.context.rootState',
                        type: 'property',
                      },
                      localState: {
                        code: 'props.context.localState',
                        type: 'property',
                      },
                      context: {
                        code: 'props.context.context',
                        type: 'property',
                      },
                      apiKey: {
                        code: 'props.context.apiKey',
                        type: 'property',
                      },
                      registeredComponents: {
                        code: 'props.context.registeredComponents',
                        type: 'property',
                      },
                      inheritedStyles: {
                        code: 'props.context.inheritedStyles',
                        type: 'property',
                      },
                      apiVersion: {
                        code: 'props.context.apiVersion',
                        type: 'property',
                      },
                    },
                  },
                };
              }
            },
          },
        }),
        () => ({
          json: {
            pre: (json) => {
>>>>>>> 7a279b6d
              if (json.name !== 'Blocks' && json.name !== 'Content') {
                return;
              }

              /**
               * We need the ScrollView for the `Blocks` and `ComponentRef` components to be able to scroll
               * through the whole page.
               */
              traverse(json).forEach(function (item) {
                if (!isMitosisNode(item)) {
                  return;
                }

                if (item.name === 'View') {
                  item.name = 'ScrollView';
                }
              });
            },
          },
        }),
      ],
    },
    qwik: {
      typescript: true,
      plugins: [
        SRCSET_PLUGIN,
        () => ({
          json: {
            pre: (json) => {
              // We want to keep this component as a light component to avoid the overhead of a full component, which is
              // a ton of HTML comments. Therefore, we convert these properties to getters so we don't have `useStore`
              // calls in the component.
              if (json.name === 'Block') {
                convertPropertyStateValueToGetter({
                  value: json.state['repeatItemData'],
                  key: 'repeatItemData',
                });

                convertPropertyStateValueToGetter({
                  value: json.state['component'],
                  key: 'component',
                });
              }

              // TO-DO: remove this:
              // For now, we exclude the `setState` function as Mitosis does not correctly know how to serialize it.
              Object.values(json.context.set).forEach((context) => {
                if (context?.value?.['setState']) {
                  delete context.value['setState'];
                }
              });

              return json;
            },
          },
        }),
        () => ({
          json: {
            pre: (json) => {
              if (json.name === 'InlinedStyles') {
                traverse(json).forEach(function (item) {
                  if (!isMitosisNode(item)) {
                    return;
                  }

                  if (item.bindings.innerHTML) {
                    item.name = 'style';
                  }
                });
              }
            },
          },
        }),
      ],
    },
    svelte: {
      typescript: true,
      plugins: [
        () => ({
          json: {
            pre: (json) => {
              Object.keys(json.context.set).forEach((contextKey) => {
                const setValue = json.context.set[contextKey];
                if (setValue.name === 'builderContext') {
                  Object.keys(setValue.value || {}).forEach((valueKey) => {
                    const value = setValue.value?.[valueKey];
                    if (value && value.type === 'property') {
                      convertPropertyStateValueToGetter({
                        value,
                        key: valueKey,
                      });
                    }
                  });
                }
              });
            },
          },
        }),
        () => ({
          json: {
            pre: (json) => {
              const tag =
                json.meta.useMetadata && json.meta.useMetadata.elementTag;

              if (tag) {
                const tagArr = Array.isArray(tag) ? tag : [tag];

                traverse(json).forEach(function (item) {
                  if (!isMitosisNode(item)) {
                    return;
                  }

                  if (tagArr.includes(item.name)) {
                    item.bindings.this = {
                      type: 'single',
                      ...item.bindings.this,
                      code: item.name,
                    };
                    item.name = 'svelte:element';
                  }
                });
              }
            },
          },
        }),
        () => ({
          json: {
            pre: (json) => {
              /**
               * Workaround to dynamically provide event handlers to components/elements
               * https://svelte.dev/repl/1246699e266f41218a8eeb45b9b58b54?version=3.24.1
               */
              const code = `
              const setAttrs = (node, attrs = {}) => {
                const attrKeys = Object.keys(attrs)
            
                const setup = attr => node.addEventListener(attr.substr(3), attrs[attr])
                const teardown = attr => node.removeEventListener(attr.substr(3), attrs[attr])
                
                attrKeys.map(setup)
            
                return {
                  update(attrs = {}) {
                    const attrKeys = Object.keys(attrs)
                    attrKeys.map(teardown)
                    attrKeys.map(setup)
                  },
                  destroy() { attrKeys.map(teardown) }
                }
              }
              `;
              // handle case where we have a wrapper element, in which case the actions are assigned in `Block`.
              if (json.name === 'Block') {
                json.hooks.preComponent = { code };

                traverse(json).forEach(function (item) {
                  if (!isMitosisNode(item)) {
                    return;
                  }
                  if (item.bindings['state.actions']) {
                    item.bindings['use:setAttrs'] = {
                      code: item.bindings['state.actions'].code,
                      type: 'single',
                    };
                    delete item.bindings['state.actions'];
                  }
                });
                return json;
              } else if (json.name === 'ComponentRef') {
                return json;
              }

              // handle case where we have no wrapper element, in which case the actions are passed as attributes to our
              // builder blocks.
              traverse(json).forEach(function (item) {
                /**
                 * Additional snippet of code that helps split up the attributes into event handlers and the rest.
                 * we can then apply these filters in 2 bindings: one that uses the `setAttrs` action, and another that
                 * provides the non-event-handler attribtues as they are, spread into the component
                 */
                const filterCode = `
                  const isEvent = attr => attr.startsWith('on:')
                  const isNonEvent = attr => !attr.startsWith('on:')

                  const filterAttrs = (attrs = {}, filter) => {
                    const validAttr = {}
                    Object.keys(attrs).forEach(attr => {
                      if (filter(attr)) {
                        validAttr[attr] = attrs[attr]
                      }
                    })
                    return validAttr
                  }
              `;

                if (!isMitosisNode(item)) {
                  return;
                }
                const spreadBinding = Object.entries(item.bindings).find(
                  ([_key, value]) =>
                    value?.type === 'spread' && value.code !== '{}'
                );

                if (spreadBinding) {
                  const [key, value] = spreadBinding;
                  if (!value) {
                    throw new Error(
                      `Could not find spread binding for ${json.name}`
                    );
                  }
                  json.hooks.preComponent = {
                    code: [filterCode, code].join('\n'),
                  };
                  item.bindings['use:setAttrs'] = {
                    code: `filterAttrs(${value.code}, isEvent)`,
                    type: 'single',
                  };
                  item.bindings[key] = {
                    ...value,
                    code: `filterAttrs(${value.code}, isNonEvent)`,
                  };
                }
              });

              return json;
            },
          },
        }),
      ],
    },
  },
};<|MERGE_RESOLUTION|>--- conflicted
+++ resolved
@@ -370,8 +370,6 @@
         () => ({
           json: {
             pre: (json) => {
-<<<<<<< HEAD
-=======
               /**
                * We cannot set context in `ComponentRef` because it's a light Qwik component.
                * We only need to set the context for a React Native need: CSS-style inheritance for Text blocks.
@@ -429,7 +427,6 @@
         () => ({
           json: {
             pre: (json) => {
->>>>>>> 7a279b6d
               if (json.name !== 'Blocks' && json.name !== 'Content') {
                 return;
               }
