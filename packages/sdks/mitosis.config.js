const traverse = require('traverse');
const seedrandom = require('seedrandom');
const rng = seedrandom('vue-sdk-seed');

/**
 * @typedef {import('@builder.io/mitosis')} Mitosis
 * @typedef {import('@builder.io/mitosis').MitosisNode} MitosisNode
 * @typedef {import('@builder.io/mitosis').StateValue} StateValue
 * @typedef {import('@builder.io/mitosis').MitosisConfig} MitosisConfig
 * @typedef {import('@builder.io/mitosis').Plugin} Plugin
 */

/**
 *
 * @param {MitosisNode} node
 */
const filterEmptyTextNodes = (node) =>
  !(
    typeof node.properties._text === 'string' &&
    !node.properties._text.trim().length
  );

const getSeededId = () => {
  const rngVal = rng();
  return Number(String(rngVal).split('.')[1]).toString(36);
};

/**
 * @param {any} x
 * @returns {x is MitosisNode}
 */
const isMitosisNode = (x) => x && x['@type'] === '@builder.io/mitosis/node';

/**
 * @param {string} string
 */
const kebabCase = (string) =>
  string.replace(/([a-z0-9]|(?=[A-Z]))([A-Z])/g, '$1-$2').toLowerCase();

/**
 * @type {MitosisConfig['getTargetPath']}
 */
const getTargetPath = ({ target }) => {
  switch (target) {
    // we have to workaround a name collision, where the folder can't have the name of the `exports` property in package.json.
    // crazy, crazy stuff.
    case 'vue2':
      return 'vue/packages/_vue2';
    case 'vue':
    case 'vue3':
      return 'vue/packages/_vue3';
    case 'rsc':
      return 'react/packages/rsc';
    case 'react':
      return 'react/packages/react';
    default:
      return kebabCase(target);
  }
};

/**
 * @param {{value: StateValue | undefined, key: string}} args
 */
const convertPropertyStateValueToGetter = (args) => {
  const { value, key } = args;
  if (!value) {
    return;
  }
  value.code = `get ${key}() {\n return ${value.code} \n}`;
  value.type = 'getter';
};

/**
 * @type {MitosisConfig['options']['vue']}
 */
const vueConfig = {
  typescript: true,
  namePrefix: (path) => (path.includes('/blocks/') ? 'builder' : ''),
  cssNamespace: getSeededId,
  asyncComponentImports: true,
  plugins: [
    () => ({
      json: {
        // This plugin handles binding our actions to the `v-on:` Vue syntax:
        // - in our block components, the actions will come through `props.attributes` and need to be filtered
        // - in RenderBlock, the actions will be good to go from `state.actions`, and just need the `v-on:` prefix to be removed
        pre: (json) => {
          // this function is injected into a component, so it can't use anything outside of itself
          /**
           *
           * @param {{[index: string]: any}} attrs
           * @param {boolean} isEvent
           * @returns
           */
          function filterAttrs(attrs = {}, isEvent) {
            const eventPrefix = 'v-on:';
            return Object.keys(attrs)
              .filter((attr) => {
                const isEventVal = attr.startsWith(eventPrefix);
                return isEvent ? isEventVal : !isEventVal;
              })
              .reduce(
                (acc, attr) => ({
                  ...acc,
                  [attr.replace(eventPrefix, '')]: attrs[attr],
                }),
                {}
              );
          }
          const FILTER_ATTRIBUTES_CODE = filterAttrs.toString();

          // this function is injected into a component, so it can't use anything outside of itself'
          /**
           * @param {{[index:string]: any}} actions
           */
          function stripVOn(actions = {}) {
            return Object.keys(actions).reduce(
              (acc, attr) => ({
                ...acc,
                [attr.replace('v-on:', '')]: actions[attr],
              }),
              {}
            );
          }

          if (json.name === 'RenderBlock') {
            const STRIP_VON_CODE = stripVOn.toString();

            json.state['stripVOn'] = {
              code: STRIP_VON_CODE,
              type: 'function',
            };
          }

          let hasFilterCode = false;

          traverse(json).forEach(function (item) {
            if (!isMitosisNode(item)) {
              return;
            }

            if (json.name === 'RenderBlock') {
              const key = 'state.actions';
              if (item.bindings[key]) {
                item.bindings[key] = {
                  code: `stripVOn(${item.bindings[key].code})`,
                  type: 'spread',
                  spreadType: 'event-handlers',
                };
              } else {
                return;
              }
            }

            const key = 'props.attributes';
            if (item.bindings[key]) {
              if (!hasFilterCode) {
                hasFilterCode = true;
                json.state['filterAttrs'] = {
                  code: FILTER_ATTRIBUTES_CODE,
                  type: 'function',
                };
              }

              item.bindings['___SPREAD1'] = {
                code: `filterAttrs(${key},  false)`,
                type: 'spread',
                spreadType: 'normal',
              };
              item.bindings['___SPREAD2'] = {
                code: `filterAttrs(${key},  true)`,
                type: 'spread',
                spreadType: 'event-handlers',
              };

              delete item.bindings[key];
            }
          });
        },
      },
    }),
  ],
  api: 'options',
};

/**
 * @type {Plugin}
 */
const SRCSET_PLUGIN = () => ({
  code: {
    pre: (code) => {
      // workaround until we resolve
      // https://github.com/BuilderIO/mitosis/issues/526
      return code.replace(/srcset=/g, 'srcSet=');
    },
  },
});

/**
 * Replaces all uses of the native `Text` component with our own `BaseText` component that injects inherited CSS styles
 * to `Text`, mimicking CSS inheritance.
 * @type {Plugin}
 */
const BASE_TEXT_PLUGIN = () => ({
  code: {
    pre: (code) => {
      if (code.includes('<Text>') && !code.includes('RenderInlinedStyles')) {
        return `
import BaseText from '../BaseText';
${code.replace(/<(\/?)Text(.*?)>/g, '<$1BaseText$2>')}
`;
      }
      return code;
    },
  },
});

/**
 * @type {MitosisConfig}
 */
module.exports = {
  files: 'src/**',
  targets: [
    'reactNative',
    'vue2',
    'rsc',
    'vue3',
    'solid',
    'svelte',
    'react',
    'qwik',
  ],
  getTargetPath,
  options: {
    vue2: {
      ...vueConfig,
      plugins: [
        ...(vueConfig?.plugins || []),
        () => ({
          json: {
            pre: (json) => {
              if (json.name === 'Image') {
                json.children[0].name = 'div';
              }

              if (json.name === 'RenderBlock') {
                // drop the wrapper `Show`, move its condition to the root `<template>`
                json.children = json.children[0].children;

                traverse(json).forEach(function (item) {
                  if (!isMitosisNode(item)) {
                    return;
                  }

                  const children = item.children.filter(filterEmptyTextNodes);

                  // add back wrapper `Show`'s condition for Vue 2
                  if (item.name === 'Show' && item.bindings.when) {
                    item.bindings.when.code += '&& state.canShowBlock';
                  }

                  /**
                   * Hack to get around the fact that we can't have a v-for loop inside of a v-else in Vue 2.
                   */
                  if (
                    item.name === 'Show' &&
                    children.length === 1 &&
                    children[0].name === 'For'
                  ) {
                    const forBlock = children[0];

                    /**
                     * @type {MitosisNode}
                     */
                    const divWorkaroundBlock = {
                      '@type': '@builder.io/mitosis/node',
                      name: 'div',
                      meta: {},
                      scope: {},
                      children: [forBlock],
                      bindings: {},
                      properties: {
                        class: 'vue2-root-element-workaround',
                      },
                    };
                    const newItem = {
                      ...item,
                      children: [divWorkaroundBlock],
                    };
                    this.update(newItem);
                    this.stop();
                  }
                });
              }
            },
          },
          code: {
            pre: (code) => {
              if (!code.includes("name: 'render-block'")) {
                return code;
              }

              // 2 edge cases for the wrapper Show's condition need to be hardcoded for now
              return code
                .replace(
                  '<component v-else ',
                  '<component v-else-if="canShowBlock" '
                )
                .replace(
                  'v-if="!Boolean(!component?.noWrap && canShowBlock)"',
                  'v-if="!Boolean(!component?.noWrap) && canShowBlock"'
                );
            },
          },
        }),
      ],
    },
    vue3: vueConfig,
    react: {
      plugins: [SRCSET_PLUGIN],
      stylesType: 'style-tag',
    },
    rsc: {
      plugins: [
        SRCSET_PLUGIN,
        () => ({
          json: {
            pre: (json) => {
              if (json.name === 'RenderContent') {
                if (!json.state.allRegisteredComponents) {
                  throw new Error(
                    'allRegisteredComponents not found on RenderContent'
                  );
                }
                json.state.allRegisteredComponents.code =
                  json.state.allRegisteredComponents?.code.replace(
                    'as RegisteredComponents',
                    ''
                  );
              }

              return json;
            },
          },
        }),
      ],
    },
    reactNative: {
      plugins: [
        SRCSET_PLUGIN,
        BASE_TEXT_PLUGIN,
        () => ({
          json: {
            pre: (json) => {
              /**
               * We cannot set context in `RenderComponent` because it's a light Qwik component.
               * We only need to set the context for a React Native need: CSS-style inheritance for Text blocks.
               **/
              if (json.name === 'RenderComponent') {
                json.imports.push({
                  imports: {
                    BuilderContext: 'default',
                  },
                  path: '../../context/builder.context.lite',
                });
                json.context.set = {
                  '../../context/builder.context.lite:default': {
                    name: 'BuilderContext',
                    value: {
                      content: {
                        code: 'props.context.content',
                        type: 'property',
                      },
                      state: {
                        code: 'props.context.state',
                        type: 'property',
                      },
                      context: {
                        code: 'props.context.context',
                        type: 'property',
                      },
                      apiKey: {
                        code: 'props.context.apiKey',
                        type: 'property',
                      },
                      registeredComponents: {
                        code: 'props.context.registeredComponents',
                        type: 'property',
                      },
                      inheritedStyles: {
                        code: 'props.context.inheritedStyles',
                        type: 'property',
                      },
                    },
                  },
                };
              }
            },
          },
        }),
        () => ({
          json: {
            pre: (json) => {
              if (
                json.name !== 'RenderBlocks' &&
                json.name !== 'RenderContent'
              ) {
                return;
              }

              /**
               * We need the ScrollView for the `RenderBlocks` and `RenderComponent` components to be able to scroll
               * through the whole page.
               */
              traverse(json).forEach(function (item) {
                if (!isMitosisNode(item)) {
                  return;
                }

                if (item.name === 'View') {
<<<<<<< HEAD
                  console.log('found a view');
=======
>>>>>>> 9f44e5a0
                  item.name = 'ScrollView';
                }
              });
            },
          },
        }),
      ],
    },
    qwik: {
      typescript: true,
      plugins: [
        SRCSET_PLUGIN,
        () => ({
          json: {
            pre: (json) => {
              // We want to keep this component as a light component to avoid the overhead of a full component, which is
              // a ton of HTML comments. Therefore, we convert these properties to getters so we don't have `useStore`
              // calls in the component.
              if (json.name === 'RenderBlock') {
                convertPropertyStateValueToGetter({
                  value: json.state['repeatItemData'],
                  key: 'repeatItemData',
                });

                convertPropertyStateValueToGetter({
                  value: json.state['component'],
                  key: 'component',
                });
              }

              // For now, we exclude the `setState` function as Mitosis does not correctly know how to serialize it.
              Object.values(json.context.set).forEach((context) => {
                if (context?.value?.['setState']) {
                  delete context.value['setState'];
                }
              });

              return json;
            },
          },
        }),
        () => ({
          json: {
            pre: (json) => {
              if (json.name === 'RenderInlinedStyles') {
                traverse(json).forEach(function (item) {
                  if (!isMitosisNode(item)) {
                    return;
                  }

                  if (item.bindings.innerHTML) {
                    item.name = 'style';
                  }
                });
              }
            },
          },
        }),
      ],
    },
    svelte: {
      typescript: true,
      plugins: [
        () => ({
          json: {
            pre: (json) => {
              Object.keys(json.context.set).forEach((contextKey) => {
                const setValue = json.context.set[contextKey];
                if (setValue.name === 'builderContext') {
                  Object.keys(setValue.value || {}).forEach((valueKey) => {
                    const value = setValue.value?.[valueKey];
                    if (value && value.type === 'property') {
                      convertPropertyStateValueToGetter({
                        value,
                        key: valueKey,
                      });
                    }
                  });
                }
              });
            },
          },
        }),
        () => ({
          json: {
            pre: (json) => {
              const tag =
                json.meta.useMetadata && json.meta.useMetadata.elementTag;

              if (tag) {
                traverse(json).forEach(function (item) {
                  if (!isMitosisNode(item)) {
                    return;
                  }

                  if (item.name === tag) {
                    item.bindings.this = {
                      type: 'single',
                      ...item.bindings.this,
                      code: item.name,
                    };
                    item.name = 'svelte:element';
                  }
                });
              }
            },
          },
        }),
        () => ({
          json: {
            pre: (json) => {
              if (json.name === 'RenderInlinedStyles') {
                traverse(json).forEach(function (item) {
                  if (!isMitosisNode(item)) {
                    return;
                  }

                  if (item.bindings.innerHTML) {
                    item.name = 'Fragment';
                    item.bindings.innerHTML.code = 'state.injectedStyleScript';
                  }
                });
              }
            },
          },
        }),
        () => ({
          json: {
            pre: (json) => {
              /**
               * Workaround to dynamically provide event handlers to components/elements
               * https://svelte.dev/repl/1246699e266f41218a8eeb45b9b58b54?version=3.24.1
               */
              const code = `
              const setAttrs = (node, attrs = {}) => {
                const attrKeys = Object.keys(attrs)
            
                const setup = attr => node.addEventListener(attr.substr(3), attrs[attr])
                const teardown = attr => node.removeEventListener(attr.substr(3), attrs[attr])
                
                attrKeys.map(setup)
            
                return {
                  update(attrs = {}) {
                    const attrKeys = Object.keys(attrs)
                    attrKeys.map(teardown)
                    attrKeys.map(setup)
                  },
                  destroy() { attrKeys.map(teardown) }
                }
              }
              `;
              // handle case where we have a wrapper element, in which case the actions are assigned in `RenderBlock`.
              if (json.name === 'RenderBlock') {
                json.hooks.preComponent = { code };

                traverse(json).forEach(function (item) {
                  if (!isMitosisNode(item)) {
                    return;
                  }
                  if (item.bindings['state.actions']) {
                    item.bindings['use:setAttrs'] = {
                      code: item.bindings['state.actions'].code,
                      type: 'single',
                    };
                    delete item.bindings['state.actions'];
                  }
                });
                return json;
              } else if (json.name === 'RenderComponent') {
                return json;
              }

              // handle case where we have no wrapper element, in which case the actions are passed as attributes to our
              // builder blocks.
              traverse(json).forEach(function (item) {
                /**
                 * Additional snippet of code that helps split up the attributes into event handlers and the rest.
                 * we can then apply these filters in 2 bindings: one that uses the `setAttrs` action, and another that
                 * provides the non-event-handler attribtues as they are, spread into the component
                 */
                const filterCode = `
                  const isEvent = attr => attr.startsWith('on:')
                  const isNonEvent = attr => !attr.startsWith('on:')

                  const filterAttrs = (attrs = {}, filter) => {
                    const validAttr = {}
                    Object.keys(attrs).forEach(attr => {
                      if (filter(attr)) {
                        validAttr[attr] = attrs[attr]
                      }
                    })
                    return validAttr
                  }
              `;

                if (!isMitosisNode(item)) {
                  return;
                }
                const spreadBinding = Object.entries(item.bindings).find(
                  ([_key, value]) => value?.type === 'spread'
                );

                if (spreadBinding) {
                  const [key, value] = spreadBinding;
                  if (!value) {
                    throw new Error(
                      `Could not find spread binding for ${json.name}`
                    );
                  }
                  json.hooks.preComponent = {
                    code: [filterCode, code].join('\n'),
                  };
                  item.bindings['use:setAttrs'] = {
                    code: `filterAttrs(${value.code}, isEvent)`,
                    type: 'single',
                  };
                  item.bindings[key] = {
                    ...value,
                    code: `filterAttrs(${value.code}, isNonEvent)`,
                  };
                }
              });

              return json;
            },
          },
        }),
      ],
    },
  },
};<|MERGE_RESOLUTION|>--- conflicted
+++ resolved
@@ -418,10 +418,6 @@
                 }
 
                 if (item.name === 'View') {
-<<<<<<< HEAD
-                  console.log('found a view');
-=======
->>>>>>> 9f44e5a0
                   item.name = 'ScrollView';
                 }
               });
