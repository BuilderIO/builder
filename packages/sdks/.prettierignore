--- conflicted
+++ resolved
@@ -1,6 +1,3 @@
 .yarn/
-<<<<<<< HEAD
 output/
-=======
-.pnp.*
->>>>>>> 098b9524
+.pnp.*