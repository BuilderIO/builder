--- conflicted
+++ resolved
@@ -13,11 +13,8 @@
         packageName === 'e2e-solid-start' ||
         packageName === 'e2e-svelte' ||
         packageName === 'e2e-sveltekit' ||
-<<<<<<< HEAD
-        packageName === 'e2e-nextjs-app-dir-react'
-=======
+        packageName === 'e2e-nextjs-app-dir-react' ||
         packageName === 'e2e-vue3'
->>>>>>> 61b07e97
       ) {
         test.skip();
         return;
