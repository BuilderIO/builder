import type { ConsoleMessage } from '@playwright/test';
import { expect } from '@playwright/test';
import { targetContext } from './context.js';
import {
  excludeReactNative,
  expectStyleForElement,
  expectStylesForElement,
  findTextInPage,
  getBuilderSessionIdCookie,
  isRNSDK,
  reactiveStateTest,
  test,
  testExcludeOldReact,
} from './helpers.js';

test.describe(targetContext.name, () => {
  test.describe('Tracking', () => {
    test.describe('cookies', () => {
      test('do not appear if canTrack=false', async ({ page, context, packageName }) => {
        // TO-DO: figure out why Remix fails this test
        if (packageName === 'e2e-old-react-remix') {
          test.skip();
        }

        // by waiting for network requests, we guarantee that impression tracking POST was (NOT) made,
        // which guarantees that the cookie was set or not.
        await page.goto('/can-track-false', { waitUntil: 'networkidle' });

        const cookies = await context.cookies();
        const builderSessionCookie = cookies.find(cookie => cookie.name === 'builderSessionId');
        expect(builderSessionCookie).toBeUndefined();
      });
      excludeReactNative('appear by default', async ({ page, context }) => {
        // by waiting for network requests, we guarantee that impression tracking POST was made,
        // which guarantees that the cookie was set
        await page.goto('/', { waitUntil: 'networkidle' });

        const builderSessionCookie = await getBuilderSessionIdCookie({ context });

        expect(builderSessionCookie).toBeDefined();
      });
    });
    test.describe('POST data', () => {
      test('POSTs correct impression data', async ({ page }) => {
        const navigate = page.goto('/');
        const trackingRequestPromise = page.waitForRequest(
          request =>
            request.url().includes('cdn.builder.io/api/v1/track') && request.method() === 'POST'
        );

        await navigate;
        const trackingRequest = await trackingRequestPromise;

        const data = trackingRequest.postDataJSON();

        const expected = {
          events: [
            {
              type: 'impression',
              data: {
                metadata: {},
                userAttributes: {
                  device: 'desktop',
                },
              },
            },
          ],
        };

        if (isRNSDK) {
          expected.events[0].data.userAttributes.device = 'mobile';
        }

        const ID_REGEX = /^[a-f0-9]{32}$/;

        expect(data).toMatchObject(expected);
        expect(data.events[0].data.sessionId).toMatch(ID_REGEX);
        expect(data.events[0].data.visitorId).toMatch(ID_REGEX);
        expect(data.events[0].data.ownerId).toMatch(/abcd/);

        if (!isRNSDK) {
          expect(data.events[0].data.metadata.url).toMatch(/http:\/\/localhost:\d+\//);
          expect(data.events[0].data.userAttributes.urlPath).toBe('/');
          expect(data.events[0].data.userAttributes.host).toMatch(/localhost:[\d]+/);
        }
      });

      testExcludeOldReact('POSTs correct click data', async ({ page }) => {
        await page.goto('/', { waitUntil: 'networkidle' });
        const trackingRequestPromise = page.waitForRequest(
          request =>
            request.url().includes('cdn.builder.io/api/v1/track') &&
            request.method() === 'POST' &&
            request.postDataJSON().events[0].type === 'click'
        );

        // click on an element
        await page.click('text=SDK Feature testing project');

        // get click tracking request
        const trackingRequest = await trackingRequestPromise;

        const data = trackingRequest.postDataJSON();

        const expected = {
          events: [
            {
              type: 'click',
              data: {
                metadata: {},
                userAttributes: {
                  device: 'desktop',
                },
              },
            },
          ],
        };

        if (isRNSDK) {
          expected.events[0].data.userAttributes.device = 'mobile';
        }

        const ID_REGEX = /^[a-f0-9]{32}$/;

        expect(data).toMatchObject(expected);

        if (!isRNSDK) {
          // check that all the heatmap metadata is present

          expect(!isNaN(parseFloat(data.events[0].data.metadata.builderElementIndex))).toBeTruthy();
          expect(
            !isNaN(parseFloat(data.events[0].data.metadata.builderTargetOffset.x))
          ).toBeTruthy();
          expect(
            !isNaN(parseFloat(data.events[0].data.metadata.builderTargetOffset.y))
          ).toBeTruthy();
          expect(!isNaN(parseFloat(data.events[0].data.metadata.targetOffset.x))).toBeTruthy();
          expect(!isNaN(parseFloat(data.events[0].data.metadata.targetOffset.y))).toBeTruthy();
        }

        // baseline tests for impression tracking
        expect(data.events[0].data.sessionId).toMatch(ID_REGEX);
        expect(data.events[0].data.visitorId).toMatch(ID_REGEX);
        expect(data.events[0].data.ownerId).toMatch(/abcd/);

        if (!isRNSDK) {
          expect(data.events[0].data.metadata.url).toMatch(/http:\/\/localhost:\d+\//);
          expect(data.events[0].data.userAttributes.urlPath).toBe('/');
          expect(data.events[0].data.userAttributes.host).toMatch(/localhost:[\d]+/);
        }
      });
    });
  });

  test('Client-side navigation', async ({ page }) => {
    await page.goto('/');

    const links = page.locator('a');

    const columnsLink = await links.filter({
      hasText: 'Columns (with images) ',
    });

    await expect(columnsLink).toHaveCount(1);
    await columnsLink.click();
    await findTextInPage({ page, text: 'Stack at tablet' });
  });

  test.describe('Features', () => {
    test.describe('Reactive State', () => {
      excludeReactNative('shows default value', async ({ page }) => {
        await page.goto('/reactive-state');

        await findTextInPage({ page, text: '0' });
      });

<<<<<<< HEAD
      reactiveStateTest('increments value correctly', async ({ page, packageName }) => {
        if (packageName === 'e2e-nextjs-app-dir-react') {
          test.skip();
        }

        if (packageName === 'e2e-vue-nuxt3') {
          test.skip();
        }

=======
      reactiveStateTest('increments value correctly', async ({ page }) => {
>>>>>>> 61b07e97
        await page.goto('/reactive-state');

        await findTextInPage({ page, text: '0' });

        await page.getByText('Increment Number').click();

        await findTextInPage({ page, text: '1' });
      });
    });
    test.describe('Element Events', () => {
      const filterConsoleMessages = (consoleMessage: ConsoleMessage) => {
        const text = consoleMessage.text();
        return text.startsWith('clicked');
      };
      test('click works on button', async ({ page }) => {
        await page.goto('/element-events');

        // Get the next console log message
        const msgPromise = page.waitForEvent('console', filterConsoleMessages);

        await page.getByText('Click me!').click();

        const msg = await msgPromise;

        expect(msg.text()).toEqual('clicked button');
      });
      test('click works on box', async ({ page }) => {
        await page.goto('/element-events');

        // Get the next console log message
        const msgPromise = page.waitForEvent('console', filterConsoleMessages);

        await page.getByText('clickable BOX').click();
        const msg = await msgPromise;

        expect(msg.text()).toEqual('clicked box');
      });

      test('click works on text', async ({ page }) => {
        await page.goto('/element-events');

        // Get the next console log message
        const msgPromise = page.waitForEvent('console', filterConsoleMessages);

        await page.getByText('clickable text').click();
        const msg = await msgPromise;

        expect(msg.text()).toEqual('clicked text');
      });
    });

    test.describe('Show If & Hide If', () => {
      test('works on static conditions', async ({ page }) => {
        await page.goto('/show-hide-if');

        await findTextInPage({ page, text: 'this always appears' });
        await expect(page.locator('body')).not.toContainText('this never appears');
      });

      reactiveStateTest('works on reactive conditions', async ({ page, packageName }) => {
        if (packageName === 'e2e-nextjs-app-dir-react') {
          test.skip();
        }

        await page.goto('/show-hide-if');

        await findTextInPage({ page, text: 'even clicks' });
        await expect(page.locator('body')).not.toContainText('odd clicks');

        await page.locator('text=Click me!').click();

        await findTextInPage({ page, text: 'odd clicks' });
        await expect(page.locator('body')).not.toContainText('even clicks');
      });
    });
    test('Dynamic Data Bindings', async ({ page, packageName }) => {
      if (packageName === 'e2e-vue-nuxt3') {
        test.skip();
      }
      await page.goto('/data-bindings');

      await expect(page.locator(`text="1234"`).first()).toBeVisible();
      await findTextInPage({
        page,
        text: 'The Hot Wheels™ Legends Tour is Back',
      });
      await findTextInPage({
        page,
        text: 'Mattel Certified by Great Place to Work and Named to Fast Company’s List of 100 Best Workplaces for Innovators',
      });
    });

    test.describe('Custom Breakpoints', () => {
      /* set breakpoint config in content -
    breakpoints: {
      small: 500,
      medium: 800,
    },
    */
      test.describe('when applied', () => {
        testExcludeOldReact('large desktop size', async ({ page }) => {
          await page.setViewportSize({ width: 801, height: 1000 });

          await page.goto('/custom-breakpoints');
          const breakpointsParam = page.locator(`text=BREAKPOINTS 500 - 800`);

          let expectedTextColor = 'rgb(0, 0, 0)'; // black text color
          if (isRNSDK) {
            expectedTextColor = 'rgb(65, 117, 5)'; // greenish text color
          }

          await expectStyleForElement({
            locator: breakpointsParam,
            cssProperty: 'color',
            expectedValue: expectedTextColor,
          });

          const column2 = page.locator(`text=Column 2`);

          let expectedColumnTextColor = 'rgb(0, 0, 0)'; // black text color
          if (isRNSDK) {
            expectedColumnTextColor = 'rgb(126, 211, 33)'; // greenish text color
          }

          await expectStyleForElement({
            locator: column2,
            cssProperty: 'color',
            expectedValue: expectedColumnTextColor,
          });

          // Skipping this image test for react-native.
          // Its difficult to locate the image in react-native as css selectors don't work as expected.
          if (!isRNSDK) {
            const image = page.locator(`.builder-block:has(img.builder-image)`);

            const expectedImageCss: Record<string, string> = {
              display: 'flex',
              width: '785px',
            };

            await expectStylesForElement({
              locator: image,
              expected: expectedImageCss,
            });
          }
        });

        testExcludeOldReact('medium tablet size', async ({ page }) => {
          await page.setViewportSize({ width: 501, height: 1000 });

          await page.goto('/custom-breakpoints');
          const breakpointsPara = page.locator(`text=BREAKPOINTS 500 - 800`);

          let expectedTextColor = 'rgb(208, 2, 27)'; // reddish text color
          if (isRNSDK) {
            expectedTextColor = 'rgb(65, 117, 5)'; // greenish text color
          }

          await expectStyleForElement({
            locator: breakpointsPara,
            cssProperty: 'color',
            expectedValue: expectedTextColor,
          });

          const column2 = page.locator(`text=Column 2`);

          let expectedColumnTextColor = 'rgb(223, 22, 22)'; // reddish text color
          if (isRNSDK) {
            expectedColumnTextColor = 'rgb(126, 211, 33)'; // greenish text color
          }

          await expectStyleForElement({
            locator: column2,
            cssProperty: 'color',
            expectedValue: expectedColumnTextColor,
          });

          // Skipping this image test for react-native.
          // Its difficult to locate the image in react-native as css selectors don't work as expected.
          if (!isRNSDK) {
            const image = page.locator(`.builder-block:has(img.builder-image)`);

            const expectedImageCss: Record<string, string> = {
              display: 'none',
            };

            await expectStylesForElement({
              locator: image,
              expected: expectedImageCss,
              checkVisibility: false,
            });
          }
        });

        test('small mobile size', async ({ page }) => {
          await page.setViewportSize({ width: 500, height: 1000 });
          await page.goto('/custom-breakpoints');

          const breakpointsPara = page.locator(`text=BREAKPOINTS 500 - 800`);
          await expectStyleForElement({
            locator: breakpointsPara,
            cssProperty: 'color',
            expectedValue: 'rgb(65, 117, 5)',
          });

          const column2 = page.locator(`text=Column 2`);
          await expectStyleForElement({
            locator: column2,
            cssProperty: 'color',
            expectedValue: 'rgb(126, 211, 33)', // greenish text color
          });

          // Skipping this image test for react-native.
          // Its difficult to locate the image in react-native as css selectors don't work as expected.
          if (!isRNSDK) {
            const image = page.locator(`.builder-block:has(img.builder-image)`);

            const expectedImageCss: Record<string, string> = {
              display: 'flex',
              width: '121px',
              'max-width': '250px',
            };

            await expectStylesForElement({
              locator: image,
              expected: expectedImageCss,
              checkVisibility: false,
            });
          }
        });
      });

      test.describe('when reset', () => {
        /*
        When no breakpoints are available, defaults are applied as
        breakpoints: {
          small: 640,
          medium: 991,
        }
      */
        test('large desktop size', async ({ page }) => {
          await page.setViewportSize({ width: 992, height: 1000 });
          await page.goto('/custom-breakpoints-reset');

          const breakpointsPara = page.locator(`text=BREAKPOINTS 500 - 800`);

          let expectedTextColor = 'rgb(0, 0, 0)'; // black text color
          if (isRNSDK) {
            expectedTextColor = 'rgb(65, 117, 5)'; // greenish text color
          }

          await expectStyleForElement({
            locator: breakpointsPara,
            cssProperty: 'color',
            expectedValue: expectedTextColor, // black text color
          });

          const column2 = page.locator(`text=Column 2`);

          let expectedColumnTextColor = 'rgb(0, 0, 0)'; // black text color
          if (isRNSDK) {
            expectedColumnTextColor = 'rgb(126, 211, 33)'; // greenish text color
          }

          await expectStyleForElement({
            locator: column2,
            cssProperty: 'color',
            expectedValue: expectedColumnTextColor,
          });

          // Skipping this image test for react-native.
          // Its difficult to locate the image in react-native as css selectors don't work as expected.
          if (!isRNSDK) {
            const image = page.locator(`.builder-block:has(img.builder-image)`);

            const expectedImageCss: Record<string, string> = {
              display: 'flex',
              width: '976px',
            };

            await expectStylesForElement({
              locator: image,
              expected: expectedImageCss,
            });
          }
        });

        test('medium tablet size', async ({ page }) => {
          await page.setViewportSize({ width: 641, height: 1000 });

          await page.goto('/custom-breakpoints-reset');
          const breakpointsPara = page.locator(`text=BREAKPOINTS 500 - 800`);

          let expectedTextColor = 'rgb(208, 2, 27)'; // reddish text color
          if (isRNSDK) {
            expectedTextColor = 'rgb(65, 117, 5)'; // greenish text color
          }

          await expectStyleForElement({
            locator: breakpointsPara,
            cssProperty: 'color',
            expectedValue: expectedTextColor,
          });

          const column2 = page.locator(`text=Column 2`);

          let expectedColumnTextColor = 'rgb(223, 22, 22)'; // reddish text color
          if (isRNSDK) {
            expectedColumnTextColor = 'rgb(126, 211, 33)'; // greenish text color
          }

          await expectStyleForElement({
            locator: column2,
            cssProperty: 'color',
            expectedValue: expectedColumnTextColor,
          });

          // Skipping this image test for react-native.
          // Its difficult to locate the image in react-native as css selectors don't work as expected.
          if (!isRNSDK) {
            const image = page.locator(`.builder-block:has(img.builder-image)`);

            const expectedImageCss: Record<string, string> = {
              display: 'none',
            };

            await expectStylesForElement({
              locator: image,
              expected: expectedImageCss,
              checkVisibility: false,
            });
          }
        });

        test('small mobile size', async ({ page }) => {
          await page.setViewportSize({ width: 640, height: 1000 });
          await page.goto('/custom-breakpoints-reset');

          const breakpointsPara = page.locator(`text=BREAKPOINTS 500 - 800`);

          await expectStyleForElement({
            locator: breakpointsPara,
            cssProperty: 'color',
            expectedValue: 'rgb(65, 117, 5)', // greenish text color
          });

          const column2 = page.locator(`text=Column 2`);

          await expectStyleForElement({
            locator: column2,
            cssProperty: 'color',
            expectedValue: 'rgb(126, 211, 33)', // greenish text color
          });

          // Skipping this image test for react-native.
          // Its difficult to locate the image in react-native as css selectors don't work as expected.
          if (!isRNSDK) {
            const image = page.locator(`.builder-block:has(img.builder-image)`);

            const expectedImageCss: Record<string, string> = {
              display: 'flex',
              width: '156px',
              'max-width': '250px',
            };

            await expectStylesForElement({
              locator: image,
              expected: expectedImageCss,
            });
          }
        });
      });
    });

    test.describe('Link URL', () => {
      test('renders with static value', async ({ page }) => {
        await page.goto('/link-url');

        await page.locator(`a[href="/static-url"]`).waitFor();
      });
      test('renders with dynamic value', async ({ page, packageName }) => {
        if (packageName === 'e2e-old-nextjs') {
          test.skip();
        }
        await page.goto('/link-url');

        await page.locator(`a[href="/dynamic-url"]`).waitFor();
      });
    });
  });
});<|MERGE_RESOLUTION|>--- conflicted
+++ resolved
@@ -174,19 +174,11 @@
         await findTextInPage({ page, text: '0' });
       });
 
-<<<<<<< HEAD
       reactiveStateTest('increments value correctly', async ({ page, packageName }) => {
         if (packageName === 'e2e-nextjs-app-dir-react') {
           test.skip();
         }
 
-        if (packageName === 'e2e-vue-nuxt3') {
-          test.skip();
-        }
-
-=======
-      reactiveStateTest('increments value correctly', async ({ page }) => {
->>>>>>> 61b07e97
         await page.goto('/reactive-state');
 
         await findTextInPage({ page, text: '0' });
