import { expect } from '@playwright/test';
import type { Page } from '@playwright/test';
import { FIRST_SYMBOL_CONTENT, SECOND_SYMBOL_CONTENT } from '../specs/symbols.js';
import type { ExpectedStyles } from './helpers.js';
import {
  test,
  findTextInPage,
  isRNSDK,
  expectStyleForElement,
  excludeReactNative,
  expectStylesForElement,
  testOnlyOldReact,
  testExcludeOldReact,
  isOldReactSDK,
} from './helpers.js';
import { sdk } from './sdk.js';
import { DEFAULT_TEXT_SYMBOL, FRENCH_TEXT_SYMBOL } from '../specs/symbol-with-locale';

const testSymbols = async (page: Page) => {
  await findTextInPage({ page, text: 'special test description' });
  await page
    .locator(
      '[src="https://cdn.builder.io/api/v1/image/assets%2Ff1a790f8c3204b3b8c5c1795aeac4660%2F32b835cd8f62400085961dcf3f3b37a2"]'
    )
    .isVisible();
  await findTextInPage({ page, text: 'default description' });
  await page
    .locator(
      '[src="https://cdn.builder.io/api/v1/image/assets%2Ff1a790f8c3204b3b8c5c1795aeac4660%2F4bce19c3d8f040b3a95e91000a98283e"]'
    )
    .isVisible();

  const firstSymbolText = await page.locator('text="Description of image:"').first();

  // these are desktop and tablet styles, and will never show up in react native
  if (!isRNSDK) {
    // check desktop styles
    await expectStyleForElement({
      locator: firstSymbolText,
      cssProperty: 'color',
      expectedValue: 'rgb(255, 0, 0)',
    });

    // resize to tablet
    await page.setViewportSize({ width: 930, height: 1000 });
    await expectStyleForElement({
      locator: firstSymbolText,
      cssProperty: 'color',
      expectedValue: 'rgb(0, 255, 6)',
    });

    // resize to mobile
    await page.setViewportSize({ width: 400, height: 1000 });
  }

  // TO-DO: fix react native style inheritance for symbols->Text (using HTML renderer component), so we can unblock this.
  if (!isRNSDK) {
    // check mobile styles
    await expectStyleForElement({
      locator: firstSymbolText,
      cssProperty: 'color',
      expectedValue: 'rgb(0, 255, 255)',
    });
  }
};

test.describe('Blocks', () => {
  excludeReactNative('Text block', async ({ page }) => {
    await page.goto('/text-block');

    const textBlocks = page.locator('.builder-text');

    await expect(textBlocks).toHaveCount(3);

    const paragraphClasses = await textBlocks.nth(0).locator('*').all();
    const soloPTag = await textBlocks.nth(1).locator('*').first();
    const pTags = await textBlocks.nth(2).locator('*').all();

    const NO_MARGIN_STYLES = {
      'margin-top': '0px',
      'margin-bottom': '0px',
      'margin-left': '0px',
      'margin-right': '0px',
    };

    for (const child of paragraphClasses) {
      await expectStylesForElement({
        locator: child,
        expected: NO_MARGIN_STYLES,
      });
    }
    await expectStylesForElement({
      locator: soloPTag,
      expected: NO_MARGIN_STYLES,
    });

    const [firstPTag, ...otherPTags] = pTags;

    await expectStylesForElement({
      locator: firstPTag,
      expected: NO_MARGIN_STYLES,
    });

    for (const child of otherPTags) {
      await expectStylesForElement({
        locator: child,
        expected: {
          'margin-top': '16px',
          'margin-bottom': '16px',
          'margin-left': '0px',
          'margin-right': '0px',
        },
      });
    }
  });
  /**
   * We are temporarily skipping this test because it relies on network requests.
   * TO-DO: re-enable it once we have a way to mock network requests.
   */
  test.skip('image', async ({ page }) => {
    await page.goto('/image');

    const imageLocator = page.locator('img');

    const expected: Record<string, string>[] = [
      // first img is a webp image. React Native SDK does not yet support webp.
      ...(isRNSDK
        ? []
        : [
            {
              width: '604px',
              height: '670.438px',
              'object-fit': 'cover',
            },
          ]),
      {
        width: '1264px',
        height: '240.156px',
        // RN SDK does not support object-fit
        'object-fit': isRNSDK ? 'fill' : 'cover',
      },
      {
        width: '604px',
        height: '120.797px',
        // RN SDK does not support object-fit
        'object-fit': isRNSDK ? 'fill' : 'contain',
      },
      {
        width: '1880px',
        height: '1245px',
      },
    ];

    await expect(imageLocator).toHaveCount(expected.length);

    const expectedVals = expected.map((val, i) => ({ val, i }));

    for (const { val, i } of Object.values(expectedVals)) {
      const image = imageLocator.nth(i);
      await expectStylesForElement({ locator: image, expected: val });
    }
  });

  test('symbols', async ({ page }) => {
    await page.goto('/symbols');

    await testSymbols(page);
  });
  test('symbols without content', async ({ page, packageName }) => {
<<<<<<< HEAD
    if (packageName === 'e2e-nextjs-app-dir-react') test.skip();

=======
>>>>>>> d41d5514
    let x = 0;

    const urlMatch =
      sdk === 'oldReact'
        ? 'https://cdn.builder.io/api/v3/query/abcd/symbol*'
        : /https:\/\/cdn\.builder\.io\/api\/v3\/content\/symbol\.*/;

    await page.route(urlMatch, route => {
      x++;

      const url = new URL(route.request().url());

      const keyName =
        sdk === 'oldReact' ? decodeURIComponent(url.pathname).split('/').reverse()[0] : 'results';

      return route.fulfill({
        status: 200,
        json: {
          [keyName]: [x === 0 ? FIRST_SYMBOL_CONTENT : SECOND_SYMBOL_CONTENT],
        },
      });
    });

    await page.goto('/symbols-without-content');

    await testSymbols(page);

    await expect(x).toBeGreaterThanOrEqual(2);
  });

<<<<<<< HEAD
  test('symbols refresh on locale change', async ({ page, packageName }) => {
    if (packageName === 'e2e-qwik-city') test.skip();
    if (packageName === 'e2e-nextjs-app-dir-react') test.skip();

=======
  testOnlyOldReact('symbols refresh on locale change', async ({ page }) => {
>>>>>>> d41d5514
    let x = 0;

    const urlMatch =
      sdk === 'oldReact'
        ? 'https://cdn.builder.io/api/v3/query/abcd/symbol*'
        : /https:\/\/cdn\.builder\.io\/api\/v3\/content\/symbol\.*/;

    await page.route(urlMatch, route => {
      x++;

      const url = new URL(route.request().url());

      const keyName =
        sdk === 'oldReact' ? decodeURIComponent(url.pathname).split('/').reverse()[0] : 'results';

      return route.fulfill({
        status: 200,
        json: {
          [keyName]: [x === 1 ? DEFAULT_TEXT_SYMBOL : FRENCH_TEXT_SYMBOL],
        },
      });
    });

    await page.goto('/symbol-with-locale');

    await page.waitForSelector('text=Default text');

    await page.click('text=click');

    await page.waitForSelector('text=French text');

    await expect(x).toBeGreaterThanOrEqual(2);
  });

  test.describe('Columns', () => {
    type ColumnTypes =
      | 'stackAtTablet'
      | 'stackAtTabletReverse'
      | 'stackAtMobile'
      | 'stackAtMobileReverse'
      | 'neverStack';

    type SizeName = 'mobile' | 'tablet' | 'desktop';
    type Size = {
      width: number;
      height: number;
    };

    const sizes: Record<SizeName, Size> = {
      mobile: { width: 300, height: 700 },
      tablet: { width: 930, height: 700 },
      desktop: { width: 1200, height: 700 },
    };

    type ColStyles = {
      columns: ExpectedStyles;
      column: ExpectedStyles;
    };

    const ROW: ColStyles = {
      columns: {
        'flex-direction': 'row',
      },
      column: {
        'margin-left': '20px',
      },
    };

    const NO_LEFT_MARGIN = { 'margin-left': '0px' };

    const expected: Record<ColumnTypes, Record<SizeName, ColStyles> & { index: number }> = {
      stackAtTablet: {
        index: 0,
        mobile: { columns: { 'flex-direction': 'column' }, column: NO_LEFT_MARGIN },
        tablet: { columns: { 'flex-direction': 'column' }, column: NO_LEFT_MARGIN },
        desktop: ROW,
      },
      stackAtTabletReverse: {
        index: 1,
        mobile: { columns: { 'flex-direction': 'column-reverse' }, column: NO_LEFT_MARGIN },
        tablet: { columns: { 'flex-direction': 'column-reverse' }, column: NO_LEFT_MARGIN },
        desktop: ROW,
      },
      stackAtMobile: {
        index: 2,
        mobile: { columns: { 'flex-direction': 'column' }, column: NO_LEFT_MARGIN },
        tablet: ROW,
        desktop: ROW,
      },
      stackAtMobileReverse: {
        index: 3,
        mobile: { columns: { 'flex-direction': 'column-reverse' }, column: NO_LEFT_MARGIN },
        tablet: ROW,
        desktop: ROW,
      },
      neverStack: {
        index: 4,
        mobile: ROW,
        tablet: ROW,
        desktop: ROW,
      },
    };

    for (const entry of Object.entries(sizes)) {
      const [sizeName, size] = entry as [SizeName, Size];

      // only test mobile for RN
      if (isRNSDK && sizeName !== 'mobile') {
        test.skip();
      }

      test.describe(sizeName, () => {
        for (const [columnType, styles] of Object.entries(expected)) {
          test(columnType, async ({ page }) => {
            await page.setViewportSize(size);
            await page.goto('/columns');
            const columns = isRNSDK
              ? page.locator('[data-builder-block-name=builder-columns]')
              : page.locator('.builder-columns');

            await expect(columns).toHaveCount(5);
            await expectStylesForElement({
              locator: columns.nth(styles.index),
              expected: styles[sizeName].columns,
            });

            const columnLocator = isRNSDK
              ? columns.nth(styles.index).locator('[data-builder-block-name=builder-column]')
              : columns.nth(styles.index).locator('.builder-column');

            // first column should never have left margin
            await expectStylesForElement({
              locator: columnLocator.nth(0),
              expected: NO_LEFT_MARGIN,
            });

            await expectStylesForElement({
              locator: columnLocator.nth(1),
              expected: styles[sizeName].column,
            });
          });
        }
      });
    }
  });

  test.describe('Test ApiVersion', () => {
    test('apiVersion in SDKs is not set', async ({ page, packageName }) => {
<<<<<<< HEAD
      if (packageName === 'e2e-nextjs-app-dir-react') test.skip();

=======
>>>>>>> d41d5514
      let x = 0;

      const urlMatch = isOldReactSDK
        ? 'https://cdn.builder.io/api/v3/query/abcd/symbol*'
        : /.*cdn\.builder\.io\/api\/v3\/content\/symbol.*/;

      await page.route(urlMatch, route => {
        x++;

        const url = new URL(route.request().url());

        const keyName = isOldReactSDK
          ? decodeURIComponent(url.pathname).split('/').reverse()[0]
          : 'results';

        return route.fulfill({
          status: 200,
          json: {
            [keyName]: [x === 0 ? FIRST_SYMBOL_CONTENT : SECOND_SYMBOL_CONTENT],
          },
        });
      });

      await page.goto('/api-version-default');

      await testSymbols(page);

      await expect(x).toBeGreaterThanOrEqual(2);
    });

    test('apiVersion in SDKs is set to v3', async ({ page, packageName }) => {
<<<<<<< HEAD
      if (packageName === 'e2e-nextjs-app-dir-react') test.skip();
=======
>>>>>>> d41d5514
      let x = 0;

      const urlMatch = isOldReactSDK
        ? 'https://cdn.builder.io/api/v3/query/abcd/symbol*'
        : /.*cdn\.builder\.io\/api\/v3\/content\/symbol.*/;

      await page.route(urlMatch, route => {
        x++;

        const url = new URL(route.request().url());

        const keyName = isOldReactSDK
          ? decodeURIComponent(url.pathname).split('/').reverse()[0]
          : 'results';

        return route.fulfill({
          status: 200,
          json: {
            [keyName]: [x === 0 ? FIRST_SYMBOL_CONTENT : SECOND_SYMBOL_CONTENT],
          },
        });
      });

      await page.goto('/api-version-v3');

      await testSymbols(page);

      await expect(x).toBeGreaterThanOrEqual(2);
    });

    testOnlyOldReact('apiVersion in old react is set to v1', async ({ page }) => {
      let x = 0;

      const urlMatch = 'https://cdn.builder.io/api/v1/query/abcd/symbol*';

      await page.route(urlMatch, route => {
        x++;

        const url = new URL(route.request().url());

        const keyName = decodeURIComponent(url.pathname).split('/').reverse()[0];

        return route.fulfill({
          status: 200,
          json: {
            [keyName]: [x === 0 ? FIRST_SYMBOL_CONTENT : SECOND_SYMBOL_CONTENT],
          },
        });
      });

      await page.goto('/api-version-v1');

      await testSymbols(page);

      await expect(x).toBeGreaterThanOrEqual(2);
    });

    testExcludeOldReact('apiVersion in new SDKs is set to v2', async ({ page, packageName }) => {
<<<<<<< HEAD
      if (packageName === 'e2e-nextjs-app-dir-react') test.skip();
=======
>>>>>>> d41d5514
      let x = 0;

      const urlMatch = /.*cdn\.builder\.io\/api\/v2\/content\/symbol.*/;

      await page.route(urlMatch, route => {
        x++;

        const keyName = 'results';

        return route.fulfill({
          status: 200,
          json: {
            [keyName]: [x === 0 ? FIRST_SYMBOL_CONTENT : SECOND_SYMBOL_CONTENT],
          },
        });
      });

      await page.goto('/api-version-v2');

      await testSymbols(page);

      await expect(x).toBeGreaterThanOrEqual(2);
    });
  });
});<|MERGE_RESOLUTION|>--- conflicted
+++ resolved
@@ -167,11 +167,6 @@
     await testSymbols(page);
   });
   test('symbols without content', async ({ page, packageName }) => {
-<<<<<<< HEAD
-    if (packageName === 'e2e-nextjs-app-dir-react') test.skip();
-
-=======
->>>>>>> d41d5514
     let x = 0;
 
     const urlMatch =
@@ -202,14 +197,7 @@
     await expect(x).toBeGreaterThanOrEqual(2);
   });
 
-<<<<<<< HEAD
-  test('symbols refresh on locale change', async ({ page, packageName }) => {
-    if (packageName === 'e2e-qwik-city') test.skip();
-    if (packageName === 'e2e-nextjs-app-dir-react') test.skip();
-
-=======
   testOnlyOldReact('symbols refresh on locale change', async ({ page }) => {
->>>>>>> d41d5514
     let x = 0;
 
     const urlMatch =
@@ -358,11 +346,8 @@
 
   test.describe('Test ApiVersion', () => {
     test('apiVersion in SDKs is not set', async ({ page, packageName }) => {
-<<<<<<< HEAD
       if (packageName === 'e2e-nextjs-app-dir-react') test.skip();
 
-=======
->>>>>>> d41d5514
       let x = 0;
 
       const urlMatch = isOldReactSDK
@@ -394,10 +379,7 @@
     });
 
     test('apiVersion in SDKs is set to v3', async ({ page, packageName }) => {
-<<<<<<< HEAD
       if (packageName === 'e2e-nextjs-app-dir-react') test.skip();
-=======
->>>>>>> d41d5514
       let x = 0;
 
       const urlMatch = isOldReactSDK
@@ -456,10 +438,7 @@
     });
 
     testExcludeOldReact('apiVersion in new SDKs is set to v2', async ({ page, packageName }) => {
-<<<<<<< HEAD
       if (packageName === 'e2e-nextjs-app-dir-react') test.skip();
-=======
->>>>>>> d41d5514
       let x = 0;
 
       const urlMatch = /.*cdn\.builder\.io\/api\/v2\/content\/symbol.*/;
