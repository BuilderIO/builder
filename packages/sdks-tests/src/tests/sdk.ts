--- conflicted
+++ resolved
@@ -56,11 +56,7 @@
   nuxt: 'vue',
   svelte: 'svelte',
   sveltekit: 'svelte',
-<<<<<<< HEAD
-  'next-app-dir': 'react',
-=======
   'next-app-dir': 'rsc',
->>>>>>> 102ee337
   'gen1-react': 'oldReact',
   'gen1-next': 'oldReact',
   'gen1-remix': 'oldReact',
