import { AB_TEST_INTERACTIVE } from './ab-test-interactive.js';
import { CONTENT as abTest } from './ab-test.js';
import { ANIMATIONS } from './animations.js';
import { CONTENT as columns } from './columns.js';
import { CONTENT as contentBindings } from './content-bindings.js';
import { CONTENT as cssNesting } from './css-nesting.js';
import { CSS_PROPERTIES } from './css-properties.js';
import {
  CONTENT as customBreakpoints,
  CONTENT_RESET as customBreakpointsReset,
} from './custom-breakpoints.js';
import { CONTENT as dataBindingStyles } from './data-binding-styles.js';
import { CONTENT as dataBindings } from './data-bindings.js';
import { DATA_PREVIEW } from './data-preview.js';
import { DEFAULT_STYLES } from './default-styles.js';
import { DUPLICATE_ATTRIBUTES } from './duplicate-attributes.js';
import { EDITING_STYLES } from './editing-styles.js';
import { CONTENT as elementEvents } from './element-events.js';
import { EXTERNAL_DATA } from './external-data.js';
import { FORM } from './form.js';
import { CONTENT as homepage } from './homepage.js';
import { HOVER_ANIMATION } from './hover-animation.js';
import { HTTP_REQUESTS } from './http-requests.js';
import {
  CONTENT as image,
  CONTENT_2 as imageHighPriority,
  CONTENT_3 as imageNoWebp,
} from './image.js';
import { INPUT_DEFAULT_VALUE } from './input-default-value.js';
import { JS_CODE_CONTENT } from './js-code.js';
import { JS_CONTENT_IS_BROWSER } from './js-content-is-browser.js';
import { CONTENT as linkUrl } from './link-url.js';
import { CONTENT as nestedSymbols } from './nested-symbols.js';
import { REACTIVE_STATE_CONTENT } from './reactive-state.js';
import { LARGE_REACTIVE_STATE_CONTENT } from './large-reactive-state.js';
import { REPEAT_ITEMS_BINDINGS } from './repeat-items-bindings.js';
import { SHOW_HIDE_IF_REPEATS } from './show-hide-if-repeat.js';
import { SHOW_HIDE_IF } from './show-hide-if.js';
import { SLOT_WITHOUT_SYMBOL, SLOT_WITH_SYMBOL } from './slot-with-symbol.js';
import { SLOT } from './slot.js';
import { CONTENT as stateBinding } from './state-binding.js';
import { CONTENT as symbolAbTest } from './symbol-ab-test.js';
import { CONTENT as symbolBindings } from './symbol-bindings.js';
import { CONTENT as symbolWithInputBinding } from './symbol-with-input-binding.js';
import { CONTENT as symbolWithLocale } from './symbol-with-locale.js';
import { CONTENT_WITHOUT_SYMBOLS, CONTENT as symbols } from './symbols.js';
import { TABS } from './tabs.js';
import { CONTENT as textBlock } from './text-block.js';
import { CONTENT as textEval } from './text-eval.js';
import type { BuilderContent } from './types.js';
import { CONTENT as video } from './video.js';
import { CUSTOM_COMPONENTS } from './custom-components.js';
import { BASIC_STYLES } from './basic-styles.js';
import { ACCORDION, ACCORDION_GRID, ACCORDION_ONE_AT_A_TIME } from './accordion.js';
import { SYMBOL_TRACKING } from './symbol-tracking.js';
import { COLUMNS_WITH_DIFFERENT_WIDTHS } from './columns-with-different-widths.js';
import { CUSTOM_COMPONENTS_MODELS_RESTRICTION } from './custom-components-models.js';
import { EDITING_BOX_TO_COLUMN_INNER_LAYOUT } from './editing-columns-inner-layout.js';
import { REACT_NATIVE_STRICT_STYLE_MODE_CONTENT } from './react-native-strict-style-mode.js';
import type { Sdk } from '../helpers/sdk.js';

function isBrowser(): boolean {
  return typeof window !== 'undefined' && typeof document !== 'undefined';
}

const getPathnameFromWindow = (): string => (isBrowser() ? window.location.pathname : '');

export const PAGES = {
  '/': homepage,
  '/api-version-v1': CONTENT_WITHOUT_SYMBOLS,
  '/api-version-v3': CONTENT_WITHOUT_SYMBOLS,
  '/api-version-default': CONTENT_WITHOUT_SYMBOLS,
  '/can-track-false': homepage,
  '/css-nesting': cssNesting,
  '/columns': columns,
  '/symbols': symbols,
  '/js-code': JS_CODE_CONTENT,
  '/symbols-without-content': CONTENT_WITHOUT_SYMBOLS,
  '/symbol-bindings': symbolBindings,
  '/symbol-with-locale': symbolWithLocale,
  '/link-url': linkUrl,
  '/symbol-with-input-binding': symbolWithInputBinding,
  '/content-bindings': contentBindings,
  '/image': image,
  '/image-high-priority': imageHighPriority,
  '/image-no-webp': imageNoWebp,
  '/data-bindings': dataBindings,
  '/data-binding-styles': dataBindingStyles,
  '/react-native-strict-style-mode': REACT_NATIVE_STRICT_STYLE_MODE_CONTENT,
  '/react-native-strict-style-mode-disabled': REACT_NATIVE_STRICT_STYLE_MODE_CONTENT,
  '/ab-test': abTest,
  '/ab-test-interactive': AB_TEST_INTERACTIVE,
  '/http-requests': HTTP_REQUESTS,
  '/symbol-ab-test': symbolAbTest,
  '/custom-breakpoints': customBreakpoints,
  '/reactive-state': REACTIVE_STATE_CONTENT,
  '/large-reactive-state': LARGE_REACTIVE_STATE_CONTENT,
  '/large-reactive-state-editing': LARGE_REACTIVE_STATE_CONTENT,
  '/element-events': elementEvents,
  '/external-data': EXTERNAL_DATA,
  '/show-hide-if': SHOW_HIDE_IF,
  '/show-hide-if-repeats': SHOW_HIDE_IF_REPEATS,
  '/custom-breakpoints-reset': customBreakpointsReset,
  '/text-block': textBlock,
  '/text-eval': textEval,
  '/state-binding': stateBinding,
  '/nested-symbols': nestedSymbols,
  '/editing-styles': EDITING_STYLES,
  '/video': video,
  '/repeat-items-bindings': REPEAT_ITEMS_BINDINGS,
  '/input-default-value': INPUT_DEFAULT_VALUE,
  '/duplicate-attributes': DUPLICATE_ATTRIBUTES,
  '/js-content-is-browser': JS_CONTENT_IS_BROWSER,
  '/slot': SLOT,
  '/slot-with-symbol': SLOT_WITH_SYMBOL,
  '/slot-without-symbol': SLOT_WITHOUT_SYMBOL,
  '/no-trusted-hosts': homepage,
  '/editing-styles-no-trusted-hosts': EDITING_STYLES,
  '/animations': ANIMATIONS,
  '/data-preview': DATA_PREVIEW,
  '/form': FORM,
  '/default-styles': DEFAULT_STYLES,
  '/css-properties': CSS_PROPERTIES,
  '/hover-animation': HOVER_ANIMATION,
  '/tabs': TABS,
  '/custom-components': CUSTOM_COMPONENTS,
  '/basic-styles': BASIC_STYLES,
  '/accordion': ACCORDION,
  '/accordion-one-at-a-time': ACCORDION_ONE_AT_A_TIME,
  '/accordion-grid': ACCORDION_GRID,
  '/symbol-tracking': SYMBOL_TRACKING,
  '/columns-with-different-widths': COLUMNS_WITH_DIFFERENT_WIDTHS,
  '/custom-components-models-show': CUSTOM_COMPONENTS_MODELS_RESTRICTION,
  '/custom-components-models-not-show': CUSTOM_COMPONENTS_MODELS_RESTRICTION,
  '/editing-box-columns-inner-layout': EDITING_BOX_TO_COLUMN_INNER_LAYOUT,
} as const;

const apiVersionPathToProp = {
  '/api-version-v1': { apiVersion: 'v1' },
  '/api-version-v3': { apiVersion: 'v3' },
} as const;

export type Path = keyof typeof PAGES;

const GEN1_ONLY_PATHNAMES: Path[] = ['/api-version-v1'];
const GEN2_ONLY_PATHNAMES: Path[] = [];

export const getAllPathnames = (target: 'gen1' | 'gen2'): string[] => {
  return Object.keys(PAGES).filter(pathname => {
    if (target === 'gen1') {
      return !GEN2_ONLY_PATHNAMES.includes(pathname as Path);
    } else {
      return !GEN1_ONLY_PATHNAMES.includes(pathname as Path);
    }
  });
};

const getContentForPathname = (pathname: string): BuilderContent | null => {
  return PAGES[pathname as keyof typeof PAGES] || null;
};

// remove trailing slash from pathname if it exists
// unless it's the root path
const normalizePathname = (pathname: string): string =>
  pathname === '/' ? pathname : pathname.replace(/\/$/, '');

export const getAPIKey = (type: 'real' | 'mock' = 'mock'): string =>
  type === 'real' ? REAL_API_KEY : 'abcd';

const REAL_API_KEY = 'f1a790f8c3204b3b8c5c1795aeac4660';

type ContentResponse = { results: BuilderContent[] };

export const getProps = async (args: {
<<<<<<< HEAD
  sdk: Sdk;
=======
  sdk?: Sdk;
>>>>>>> 1a446bc4
  pathname?: string;
  _processContentResult?: (options: any, content: ContentResponse) => Promise<BuilderContent[]>;
  fetchOneEntry?: (opts: any) => Promise<BuilderContent | null>;
  options?: any;
  data?: 'real' | 'mock';
  apiKey?: string;
}) => {
  const {
    pathname: _pathname = getPathnameFromWindow(),
    _processContentResult,
    data = 'mock',
    fetchOneEntry,
    options,
    apiKey,
  } = args;
  const pathname = normalizePathname(_pathname);

  if (data === 'real' && fetchOneEntry) {
    return {
      model: 'page',
      apiKey: apiKey || REAL_API_KEY,
      content: await fetchOneEntry({
        model: 'page',
        apiKey: apiKey || REAL_API_KEY,
        userAttributes: { urlPath: pathname },
        options,
      }),
    };
  }

  let _content = getContentForPathname(pathname);

  if (args.sdk === 'oldReact' && pathname === '/large-reactive-state-editing') {
<<<<<<< HEAD
    // `undefined` on purpose to enable editing. Playwright will fill in the content instead when the gen1 SDK makes the request.
=======
    // `undefined` on purpose to enable editing. This causes the gen1 SDK to make a network request.
    // which Playwright will intercept and provide the content itself.
>>>>>>> 1a446bc4
    _content = null;
  }

  let extraProps = {};
  switch (pathname) {
    case '/can-track-false':
    case '/symbol-tracking':
      extraProps = {
        canTrack: false,
      };
      break;
    case '/no-trusted-hosts':
    case '/editing-styles-no-trusted-hosts':
      extraProps = {
        trustedHosts: [],
      };
      break;
    case '/custom-components-models-show':
      // overrides page model below
      extraProps = {
        model: 'test-model',
      };
      break;
    case '/react-native-strict-style-mode':
      extraProps = {
        strictStyleMode: true,
      };
      break;
    default:
      break;
  }

  const shouldUseRealApiKey = pathname === '/large-reactive-state-editing';

  const extraApiVersionProp =
    apiVersionPathToProp[pathname as keyof typeof apiVersionPathToProp] ?? {};

  const props = {
<<<<<<< HEAD
    apiKey: getAPIKey(shouldUseRealApiKey ? 'real' : 'mock'),
=======
    apiKey: getAPIKey(data),
>>>>>>> 1a446bc4
    model: 'page',
    ...extraProps,
    ...extraApiVersionProp,
  };

  const content = _content
    ? _processContentResult
      ? (await _processContentResult(props, { results: [_content] }))[0]
      : _content
    : undefined;

  return { ...props, content } as any;
};<|MERGE_RESOLUTION|>--- conflicted
+++ resolved
@@ -172,11 +172,7 @@
 type ContentResponse = { results: BuilderContent[] };
 
 export const getProps = async (args: {
-<<<<<<< HEAD
-  sdk: Sdk;
-=======
   sdk?: Sdk;
->>>>>>> 1a446bc4
   pathname?: string;
   _processContentResult?: (options: any, content: ContentResponse) => Promise<BuilderContent[]>;
   fetchOneEntry?: (opts: any) => Promise<BuilderContent | null>;
@@ -210,12 +206,8 @@
   let _content = getContentForPathname(pathname);
 
   if (args.sdk === 'oldReact' && pathname === '/large-reactive-state-editing') {
-<<<<<<< HEAD
-    // `undefined` on purpose to enable editing. Playwright will fill in the content instead when the gen1 SDK makes the request.
-=======
     // `undefined` on purpose to enable editing. This causes the gen1 SDK to make a network request.
     // which Playwright will intercept and provide the content itself.
->>>>>>> 1a446bc4
     _content = null;
   }
 
@@ -254,11 +246,7 @@
     apiVersionPathToProp[pathname as keyof typeof apiVersionPathToProp] ?? {};
 
   const props = {
-<<<<<<< HEAD
-    apiKey: getAPIKey(shouldUseRealApiKey ? 'real' : 'mock'),
-=======
     apiKey: getAPIKey(data),
->>>>>>> 1a446bc4
     model: 'page',
     ...extraProps,
     ...extraApiVersionProp,
