--- conflicted
+++ resolved
@@ -72,7 +72,6 @@
 import { BLOCKS_CLASS_NAME } from './blocks-class-name.js';
 import { DUPLICATED_CONTENT_USING_NESTED_SYMBOLS } from './duplicated-content-using-nested-symbols.js';
 import { CUSTOM_COMPONENTS_NOWRAP } from './custom-components-nowrap.js';
-import { XSS_EXPLOIT } from './xss-exploit.js';
 
 function isBrowser(): boolean {
   return typeof window !== 'undefined' && typeof document !== 'undefined';
@@ -166,10 +165,7 @@
   '/accordion': { content: ACCORDION },
   '/accordion-one-at-a-time': { content: ACCORDION_ONE_AT_A_TIME },
   '/accordion-grid': { content: ACCORDION_GRID },
-<<<<<<< HEAD
-=======
   '/accordion-no-detail': { content: ACCORDION_WITH_NO_DETAIL },
->>>>>>> 5e88efa0
   '/symbol-tracking': { content: SYMBOL_TRACKING },
   '/columns-with-different-widths': { content: COLUMNS_WITH_DIFFERENT_WIDTHS },
   '/custom-components-models-show': { content: CUSTOM_COMPONENTS_MODELS_RESTRICTION },
@@ -185,10 +181,6 @@
   '/duplicated-content-using-nested-symbols': { content: DUPLICATED_CONTENT_USING_NESTED_SYMBOLS },
   '/custom-components-nowrap': { content: CUSTOM_COMPONENTS_NOWRAP },
   '/override-base-url': { content: HTTP_REQUESTS },
-<<<<<<< HEAD
-  '/xss-exploit': { content: XSS_EXPLOIT },
-=======
->>>>>>> 5e88efa0
 } as const;
 
 export type Path = keyof typeof PAGES;
