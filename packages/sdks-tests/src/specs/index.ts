import { AB_TEST_INTERACTIVE } from './ab-test-interactive.js';
import { CONTENT as abTest } from './ab-test.js';
import { CONTENT as personalizatContainer } from './personalization-container.js';
import { ANIMATIONS } from './animations.js';
import { COLUMNS } from './columns.js';
import { CONTENT as contentBindings } from './content-bindings.js';
import { CONTENT as contentInputBindings } from './content-input-bindings.js';
import { CONTENT as cssNesting } from './css-nesting.js';
import { CSS_PROPERTIES } from './css-properties.js';
import {
  CONTENT as customBreakpoints,
  CONTENT_RESET as customBreakpointsReset,
} from './custom-breakpoints.js';
import { CONTENT as dataBindingStyles } from './data-binding-styles.js';
import { CONTENT as dataBindings } from './data-bindings.js';
import { DATA_PREVIEW } from './data-preview.js';
import { DEFAULT_STYLES } from './default-styles.js';
import { DUPLICATE_ATTRIBUTES } from './duplicate-attributes.js';
import { EDITING_STYLES } from './editing-styles.js';
import { CONTENT as elementEvents } from './element-events.js';
import { EXTERNAL_DATA } from './external-data.js';
import { FORM } from './form.js';
import { HOMEPAGE } from './homepage.js';
import { HOVER_ANIMATION } from './hover-animation.js';
import { HTTP_REQUESTS } from './http-requests.js';
import {
  CONTENT as image,
  CONTENT_2 as imageHighPriority,
  CONTENT_3 as imageNoWebp,
} from './image.js';
import { INPUT_DEFAULT_VALUE } from './input-default-value.js';
import { JS_CODE_CONTENT } from './js-code.js';
import { JS_CONTENT_IS_BROWSER } from './js-content-is-browser.js';
import { CONTENT as linkUrl } from './link-url.js';
import { CONTENT as nestedSymbols } from './nested-symbols.js';
import { REACTIVE_STATE_CONTENT } from './reactive-state.js';
import { LARGE_REACTIVE_STATE_CONTENT } from './large-reactive-state.js';
import { REPEAT_ITEMS_BINDINGS } from './repeat-items-bindings.js';
import { SHOW_HIDE_IF_REPEATS } from './show-hide-if-repeat.js';
import { SHOW_HIDE_IF } from './show-hide-if.js';
import { SLOT_WITHOUT_SYMBOL, SLOT_WITH_SYMBOL } from './slot-with-symbol.js';
import { SLOT } from './slot.js';
import { CONTENT as stateBinding } from './state-binding.js';
import { CONTENT as symbolAbTest } from './symbol-ab-test.js';
import { CONTENT as symbolBindings } from './symbol-bindings.js';
import { CONTENT as symbolWithInputBinding } from './symbol-with-input-binding.js';
import { CONTENT as symbolWithLocale } from './symbol-with-locale.js';
import { CONTENT_WITHOUT_SYMBOLS, CONTENT as symbols } from './symbols.js';
import { TABS } from './tabs.js';
import { CONTENT as textBlock } from './text-block.js';
import { CONTENT as textEval } from './text-eval.js';
import type { BuilderContent } from './types.js';
import { CONTENT as video } from './video.js';
import { CUSTOM_COMPONENTS } from './custom-components.js';
import { BASIC_STYLES } from './basic-styles.js';
import {
  ACCORDION,
  ACCORDION_GRID,
  ACCORDION_ONE_AT_A_TIME,
  ACCORDION_WITH_NO_DETAIL,
} from './accordion.js';
import { SYMBOL_TRACKING } from './symbol-tracking.js';
import { COLUMNS_WITH_DIFFERENT_WIDTHS } from './columns-with-different-widths.js';
import { CUSTOM_COMPONENTS_MODELS_RESTRICTION } from './custom-components-models.js';
import { EDITING_BOX_TO_COLUMN_INNER_LAYOUT } from './editing-columns-inner-layout.js';
import { REACT_NATIVE_STRICT_STYLE_MODE_CONTENT } from './react-native-strict-style-mode.js';
import { SDK_MAP, type Generation, type Sdk, type ServerName } from '../helpers/sdk.js';
import { SYMBOL_WITH_REPEAT_INPUT_BINDING } from './symbol-with-repeat-input-binding.js';
import { CUSTOM_COMPONENT_CHILDREN_SLOT_PLACEMENT } from './children-slot-placement.js';
import { DYNAMIC_LOADING_CUSTOM_COMPONENTS } from './dynamic-loading.js';
import { SSR_BINDING_CONTENT } from './ssr-binding.js';
import { EAGER_DYNAMIC_LOADING_CUSTOM_COMPONENTS } from './eager-dynamic-loading.js';
import { BLOCKS_CLASS_NAME } from './blocks-class-name.js';
import { DUPLICATED_CONTENT_USING_NESTED_SYMBOLS } from './duplicated-content-using-nested-symbols.js';
import { CUSTOM_COMPONENTS_NOWRAP } from './custom-components-nowrap.js';
import { XSS_EXPLOIT } from './xss-exploit.js';
import { COUNTDOWN } from './countdown.js';
import { LOCALIZATION, LOCALIZATION_WITHOUT_LOCALE_PROP } from './localization.js';
import { LOCALIZATION_SUBFIELDS } from './localization-subfields.js';
import {
  VARIANT_CONTAINERS,
  VARIANT_CONTAINERS_WITH_PREVIEWING_INDEX_1,
  VARIANT_CONTAINERS_WITH_PREVIEWING_INDEX_UNDEFINED,
} from './variant-containers.js';
import { EMBED_AND_CUSTOM_CODE } from './embed-and-custom-code.js';
import { VIDEO_LAZY_LOAD } from './video-lazy-load.js';
import { COLUMNS_VERTICAL_CENTER_FLEX } from './columns-vertical-center-flex.js';
import { DYNAMIC_ELEMENT } from './dynamic-element.js';
import { CUSTOM_CODE_DOM_UPDATE } from './custom-code-dom-update.js';
import { NEW_BLOCK_ADD } from './new-block-add.js';
import { DYNAMIC_BUTTON } from './dynamic-button.js';
<<<<<<< HEAD
import { NESTED_SYMBOL_CONTENT } from './nested-symbol.js';
=======
import { COLUMNS_VERTICAL_CENTERING } from './columns-vertical-centering.js';
>>>>>>> 93999c0f
import { SECTION_CHILDREN } from './section-children.js';

function isBrowser(): boolean {
  return typeof window !== 'undefined' && typeof document !== 'undefined';
}

const getPathnameFromWindow = (): string => (isBrowser() ? window.location.pathname : '');

type Page = {
  content: BuilderContent;
  /**
   * The e2e servers that this page should be tested against. This is important because certain frameworks
   * (like NextJS) will pre-render all possible pages on the server. If a test is not meant to work in a specific app,
   * then that app will fail to build when attempting to pre-render the page.
   *
   * Defaults to `all`.
   */
  target?: (Generation | ServerName)[] | Generation | ServerName | 'all';
  /**
   * To test visual editing in Gen 1 SDK, we cannot provide a hardcoded JSON.
   * Instead, we have to let the SDK fetch the data from the API and mock the
   * network request instead.
   * NOTE: This is why I can only test visual editing for the old SDK when using a non-SSR app
   */
  isGen1VisualEditingTest?: boolean;
};

export const PAGES: Record<string, Page> = {
  '/': { content: HOMEPAGE },
  '/editing': { content: HOMEPAGE, isGen1VisualEditingTest: true },
  '/editing-with-top-padding': { content: HOMEPAGE, isGen1VisualEditingTest: true },
  '/api-version-v3': { content: CONTENT_WITHOUT_SYMBOLS },
  '/api-version-default': { content: CONTENT_WITHOUT_SYMBOLS },
  '/can-track-false': { content: HOMEPAGE },
  '/css-nesting': { content: cssNesting },
  '/columns': { content: COLUMNS },
  '/symbols': { content: symbols },
  '/js-code': { content: JS_CODE_CONTENT },
  '/symbols-without-content': { content: CONTENT_WITHOUT_SYMBOLS },
  '/symbol-bindings': { content: symbolBindings },
  '/symbol-with-locale': { content: symbolWithLocale },
  '/link-url': { content: linkUrl },
  '/symbol-with-input-binding': { content: symbolWithInputBinding },
  '/content-bindings': { content: contentBindings },
  '/content-input-bindings': { content: contentInputBindings, isGen1VisualEditingTest: true },
  '/image': { content: image },
  '/image-high-priority': { content: imageHighPriority },
  '/image-no-webp': { content: imageNoWebp },
  '/data-bindings': { content: dataBindings },
  '/nested-symbol': { content: NESTED_SYMBOL_CONTENT },
  '/data-binding-styles': { content: dataBindingStyles },
  '/react-native-strict-style-mode': { content: REACT_NATIVE_STRICT_STYLE_MODE_CONTENT },
  '/react-native-strict-style-mode-disabled': { content: REACT_NATIVE_STRICT_STYLE_MODE_CONTENT },
  '/ab-test': { content: abTest },
  '/ab-test-interactive': { content: AB_TEST_INTERACTIVE },
  '/http-requests': { content: HTTP_REQUESTS },
  '/symbol-ab-test': { content: symbolAbTest },
  '/custom-breakpoints': { content: customBreakpoints },
  '/reactive-state': { content: REACTIVE_STATE_CONTENT },
  '/large-reactive-state': { content: LARGE_REACTIVE_STATE_CONTENT },
  '/large-reactive-state-editing': {
    content: LARGE_REACTIVE_STATE_CONTENT,
    isGen1VisualEditingTest: true,
  },
  '/element-events': { content: elementEvents },
  '/external-data': { content: EXTERNAL_DATA },
  '/show-hide-if': { content: SHOW_HIDE_IF },
  '/show-hide-if-repeats': { content: SHOW_HIDE_IF_REPEATS },
  '/custom-breakpoints-reset': { content: customBreakpointsReset },
  '/text-block': { content: textBlock },
  '/text-eval': { content: textEval },
  '/state-binding': { content: stateBinding },
  '/nested-symbols': { content: nestedSymbols },
  '/personalization-container': {
    content: personalizatContainer,
    target: [
      'gen1',
      'react',
      'react-sdk-next-14-app',
      'react-sdk-next-15-app',
      'react-sdk-next-pages',
    ],
  },
  '/editing-styles': { content: EDITING_STYLES, isGen1VisualEditingTest: true },
  '/video': { content: video },
  '/repeat-items-bindings': { content: REPEAT_ITEMS_BINDINGS },
  '/input-default-value': { content: INPUT_DEFAULT_VALUE },
  '/duplicate-attributes': { content: DUPLICATE_ATTRIBUTES },
  '/js-content-is-browser': { content: JS_CONTENT_IS_BROWSER },
  '/slot': { content: SLOT },
  '/slot-with-symbol': { content: SLOT_WITH_SYMBOL },
  '/slot-without-symbol': { content: SLOT_WITHOUT_SYMBOL },
  '/no-trusted-hosts': { content: HOMEPAGE, isGen1VisualEditingTest: true },
  '/editing-styles-no-trusted-hosts': { content: EDITING_STYLES, isGen1VisualEditingTest: true },
  '/animations': { content: ANIMATIONS },
  '/data-preview': { content: DATA_PREVIEW },
  '/form': { content: FORM },
  '/default-styles': { content: DEFAULT_STYLES },
  '/css-properties': { content: CSS_PROPERTIES },
  '/hover-animation': { content: HOVER_ANIMATION },
  '/tabs': { content: TABS },
  '/custom-components': { content: CUSTOM_COMPONENTS },
  '/basic-styles': { content: BASIC_STYLES },
  '/accordion': { content: ACCORDION },
  '/accordion-one-at-a-time': { content: ACCORDION_ONE_AT_A_TIME },
  '/accordion-grid': { content: ACCORDION_GRID },
  '/accordion-no-detail': { content: ACCORDION_WITH_NO_DETAIL },
  '/symbol-tracking': { content: SYMBOL_TRACKING },
  '/columns-with-different-widths': { content: COLUMNS_WITH_DIFFERENT_WIDTHS },
  '/custom-components-models-show': {
    content: CUSTOM_COMPONENTS_MODELS_RESTRICTION,
    target: ['react'],
  },
  '/custom-components-models-not-show': {
    content: CUSTOM_COMPONENTS_MODELS_RESTRICTION,
    target: ['react'],
  },
  '/editing-box-columns-inner-layout': { content: EDITING_BOX_TO_COLUMN_INNER_LAYOUT },
  '/with-fetch-options': { content: HOMEPAGE },
  '/symbol-with-repeat-input-binding': { content: SYMBOL_WITH_REPEAT_INPUT_BINDING },
  '/children-slot-placement': { content: CUSTOM_COMPONENT_CHILDREN_SLOT_PLACEMENT },
  '/dynamic-loading': { content: DYNAMIC_LOADING_CUSTOM_COMPONENTS, target: ['sveltekit'] },
  '/eager-dynamic-loading': {
    content: EAGER_DYNAMIC_LOADING_CUSTOM_COMPONENTS,
    target: ['sveltekit'],
  },
  '/ssr-binding': { content: SSR_BINDING_CONTENT },
  '/blocks-class-name': { content: BLOCKS_CLASS_NAME },
  '/duplicated-content-using-nested-symbols': { content: DUPLICATED_CONTENT_USING_NESTED_SYMBOLS },
  '/custom-components-nowrap': {
    content: CUSTOM_COMPONENTS_NOWRAP,
    target: ['angular-16', 'angular-16-ssr', 'angular-19-ssr'],
  },
  /**
   * For some reason, the `HTTP_REQUESTS` content is missing some values when
   * used in the react-next-pages e2e test.
   *
   * This is a workaround to clone the content in case it's accidentally mutated by some other test.
   */
  '/override-base-url': { content: JSON.parse(JSON.stringify(HTTP_REQUESTS)) },
  '/xss-exploit': { content: XSS_EXPLOIT },
  '/symbol-with-jscode': { content: COUNTDOWN },
  '/get-content': { content: HTTP_REQUESTS, target: 'gen1' },
  '/get-query': { content: HTTP_REQUESTS, target: 'gen1' },
  '/localization-locale-passed': { content: LOCALIZATION },
  '/localization-locale-not-passed': { content: LOCALIZATION_WITHOUT_LOCALE_PROP },
  '/localization-subfields': { content: LOCALIZATION_SUBFIELDS, target: ['react', 'gen1-react'] },
  '/get-content-with-symbol': { content: CONTENT_WITHOUT_SYMBOLS, target: 'gen1' },
  '/editing-empty-content-element-ref': {
    content: null as unknown as BuilderContent,
    target: ['svelte', 'sveltekit', 'vue', 'nuxt', 'qwik-city'],
  },
  '/embed-and-custom-code': { content: EMBED_AND_CUSTOM_CODE },
  '/video-lazy-load': { content: VIDEO_LAZY_LOAD },
  '/variant-containers': {
    content: VARIANT_CONTAINERS,
    target: [
      'react-sdk-next-15-app',
      'gen1-next15-app',
      'react-sdk-next-pages',
      'gen1-next14-pages',
    ],
  },
  '/variant-containers-with-previewing-index-0': {
    content: VARIANT_CONTAINERS,
    target: [
      'react-sdk-next-15-app',
      'gen1-next15-app',
      'react-sdk-next-pages',
      'gen1-next14-pages',
    ],
  },
  '/variant-containers-with-previewing-index-1': {
    content: VARIANT_CONTAINERS_WITH_PREVIEWING_INDEX_1,
    target: [
      'react-sdk-next-15-app',
      'gen1-next15-app',
      'react-sdk-next-pages',
      'gen1-next14-pages',
    ],
  },
  '/variant-containers-with-previewing-index-undefined': {
    content: VARIANT_CONTAINERS_WITH_PREVIEWING_INDEX_UNDEFINED,
    target: [
      'react-sdk-next-15-app',
      'gen1-next15-app',
      'react-sdk-next-pages',
      'gen1-next14-pages',
    ],
  },
  '/columns-vertical-center-flex': { content: COLUMNS_VERTICAL_CENTER_FLEX },
  '/can-track-false-pre-init': { content: HOMEPAGE, target: 'gen1' },
  '/dynamic-element': { content: DYNAMIC_ELEMENT },
  '/custom-code-dom-update': { content: CUSTOM_CODE_DOM_UPDATE },
  '/new-block-add': { content: NEW_BLOCK_ADD },
  '/dynamic-button': { content: DYNAMIC_BUTTON },
  '/columns-vertical-centering': { content: COLUMNS_VERTICAL_CENTERING },
  '/section-children': { content: SECTION_CHILDREN },
} as const;

export type Path = keyof typeof PAGES;

export const getAllPathnames = (target: ServerName): string[] => {
  return Object.entries(PAGES)
    .filter(([_, page]) => {
      const pageTarget = !page.target
        ? ['all']
        : Array.isArray(page.target)
          ? page.target
          : [page.target];

      return (
        pageTarget.includes(target) ||
        pageTarget.includes(SDK_MAP[target].gen) ||
        pageTarget.includes('all')
      );
    })
    .map(([pathname]) => pathname);
};

const getContentForPathname = (pathname: string): BuilderContent | null => {
  return PAGES[pathname]?.content || null;
};

// remove trailing slash from pathname if it exists
// unless it's the root path
const normalizePathname = (pathname: string): string =>
  pathname === '/' ? pathname : pathname.replace(/\/$/, '');

export const getAPIKey = (type: 'real' | 'mock' = 'mock'): string =>
  type === 'real' ? REAL_API_KEY : 'abcd';

const REAL_API_KEY = 'f1a790f8c3204b3b8c5c1795aeac4660';

type ContentResponse = { results: BuilderContent[] };

export const getProps = async (args: {
  sdk?: Sdk;
  pathname?: string;
  _processContentResult?: (options: any, content: ContentResponse) => Promise<BuilderContent[]>;
  fetchOneEntry?: (opts: any) => Promise<BuilderContent | null>;
  options?: any;
  data?: 'real' | 'mock';
  apiKey?: string;
}) => {
  const {
    pathname: _pathname = getPathnameFromWindow(),
    _processContentResult,
    data = 'mock',
    fetchOneEntry,
    options,
    apiKey,
  } = args;
  const pathname = normalizePathname(_pathname);

  if (data === 'real' && fetchOneEntry) {
    return {
      model: 'page',
      apiKey: apiKey || REAL_API_KEY,
      content: await fetchOneEntry({
        model: 'page',
        apiKey: apiKey || REAL_API_KEY,
        userAttributes: { urlPath: pathname },
        options,
      }),
    };
  }

  let _content = getContentForPathname(pathname);

  if (args.sdk === 'oldReact' && PAGES[pathname]?.isGen1VisualEditingTest) {
    // `null` on purpose to enable editing. This causes the gen1 SDK to make a network request.
    // which Playwright will intercept and provide the content itself.
    _content = null;
  }

  let extraProps = {};
  switch (pathname) {
    case '/api-version-v3':
      extraProps = {
        apiVersion: 'v3',
      };
      break;
    case '/can-track-false':
    case '/symbol-tracking':
      extraProps = {
        canTrack: false,
      };
      break;
    case '/no-trusted-hosts':
    case '/editing-styles-no-trusted-hosts':
      extraProps = {
        trustedHosts: [],
      };
      break;
    case '/custom-components-models-show':
      // overrides page model below
      extraProps = {
        model: 'test-model',
      };
      break;
    case '/react-native-strict-style-mode':
      extraProps = {
        strictStyleMode: true,
      };
      break;
    case '/get-content':
    case '/get-content-with-symbol':
      extraProps = {
        apiEndpoint: 'content',
      };
      break;
    case '/get-query':
      extraProps = {
        options: { apiEndpoint: 'query', format: 'html', model: 'abcd', key: 'abcd' },
      };
      break;
    case '/symbol-with-repeat-input-binding':
      extraProps = {
        data: { products: [{ header: 'title1' }, { header: 'title2' }, { header: 'title3' }] },
      };
      break;
    case '/duplicated-content-using-nested-symbols':
      extraProps = {
        model: 'symbol',
      };
      break;
    case '/override-base-url':
      extraProps = {
        apiHost: 'https://cdn-qa.builder.io',
      };
      break;
    case '/localization-locale-passed':
    case '/localization-subfields':
      extraProps = {
        locale: 'hi-IN',
      };
      break;
    case '/editing-with-top-padding':
      extraProps = {
        addTopPadding: true,
      };
      break;
    default:
      break;
  }

  const props = {
    apiKey: getAPIKey(data),
    model: 'page',
    ...extraProps,
  };

  const content = _content
    ? _processContentResult
      ? (await _processContentResult(props, { results: [_content] }))[0]
      : _content
    : undefined;

  return { ...props, content } as any;
};<|MERGE_RESOLUTION|>--- conflicted
+++ resolved
@@ -89,11 +89,8 @@
 import { CUSTOM_CODE_DOM_UPDATE } from './custom-code-dom-update.js';
 import { NEW_BLOCK_ADD } from './new-block-add.js';
 import { DYNAMIC_BUTTON } from './dynamic-button.js';
-<<<<<<< HEAD
 import { NESTED_SYMBOL_CONTENT } from './nested-symbol.js';
-=======
 import { COLUMNS_VERTICAL_CENTERING } from './columns-vertical-centering.js';
->>>>>>> 93999c0f
 import { SECTION_CHILDREN } from './section-children.js';
 
 function isBrowser(): boolean {
