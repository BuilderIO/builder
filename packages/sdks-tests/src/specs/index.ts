import { AB_TEST_INTERACTIVE } from './ab-test-interactive.js';
import { CONTENT as abTest } from './ab-test.js';
import { CONTENT as personalizatContainer } from './personalization-container.js';
import { ANIMATIONS } from './animations.js';
import { COLUMNS } from './columns.js';
import { CONTENT as contentBindings } from './content-bindings.js';
import { CONTENT as contentInputBindings } from './content-input-bindings.js';
import { CONTENT as cssNesting } from './css-nesting.js';
import { CSS_PROPERTIES } from './css-properties.js';
import {
  CONTENT as customBreakpoints,
  CONTENT_RESET as customBreakpointsReset,
} from './custom-breakpoints.js';
import { CONTENT as dataBindingStyles } from './data-binding-styles.js';
import { CONTENT as dataBindings } from './data-bindings.js';
import { DATA_PREVIEW } from './data-preview.js';
import { DEFAULT_STYLES } from './default-styles.js';
import { DUPLICATE_ATTRIBUTES } from './duplicate-attributes.js';
import { EDITING_STYLES } from './editing-styles.js';
import { CONTENT as elementEvents } from './element-events.js';
import { EXTERNAL_DATA } from './external-data.js';
import { FORM } from './form.js';
import { HOMEPAGE } from './homepage.js';
import { HOVER_ANIMATION } from './hover-animation.js';
import { HTTP_REQUESTS } from './http-requests.js';
import {
  CONTENT as image,
  CONTENT_2 as imageHighPriority,
  CONTENT_3 as imageNoWebp,
} from './image.js';
import { INPUT_DEFAULT_VALUE } from './input-default-value.js';
import { JS_CODE_CONTENT } from './js-code.js';
import { JS_CONTENT_IS_BROWSER } from './js-content-is-browser.js';
import { CONTENT as linkUrl } from './link-url.js';
import { CONTENT as nestedSymbols } from './nested-symbols.js';
import { REACTIVE_STATE_CONTENT } from './reactive-state.js';
import { LARGE_REACTIVE_STATE_CONTENT } from './large-reactive-state.js';
import { REPEAT_ITEMS_BINDINGS } from './repeat-items-bindings.js';
import { SHOW_HIDE_IF_REPEATS } from './show-hide-if-repeat.js';
import { SHOW_HIDE_IF } from './show-hide-if.js';
import { SLOT_WITHOUT_SYMBOL, SLOT_WITH_SYMBOL } from './slot-with-symbol.js';
import { SLOT } from './slot.js';
import { CONTENT as stateBinding } from './state-binding.js';
import { CONTENT as symbolAbTest } from './symbol-ab-test.js';
import { CONTENT as symbolBindings } from './symbol-bindings.js';
import { CONTENT as symbolWithInputBinding } from './symbol-with-input-binding.js';
import { CONTENT as symbolWithLocale } from './symbol-with-locale.js';
import { CONTENT_WITHOUT_SYMBOLS, CONTENT as symbols } from './symbols.js';
import { TABS } from './tabs.js';
import { CONTENT as textBlock } from './text-block.js';
import { CONTENT as textEval } from './text-eval.js';
import type { BuilderContent } from './types.js';
import { CONTENT as video } from './video.js';
import { CUSTOM_COMPONENTS } from './custom-components.js';
import { BASIC_STYLES } from './basic-styles.js';
import {
  ACCORDION,
  ACCORDION_GRID,
  ACCORDION_ONE_AT_A_TIME,
  ACCORDION_WITH_NO_DETAIL,
} from './accordion.js';
import { SYMBOL_TRACKING } from './symbol-tracking.js';
import { COLUMNS_WITH_DIFFERENT_WIDTHS } from './columns-with-different-widths.js';
import { CUSTOM_COMPONENTS_MODELS_RESTRICTION } from './custom-components-models.js';
import { EDITING_BOX_TO_COLUMN_INNER_LAYOUT } from './editing-columns-inner-layout.js';
import { REACT_NATIVE_STRICT_STYLE_MODE_CONTENT } from './react-native-strict-style-mode.js';
import { SDK_MAP, type Generation, type Sdk, type ServerName } from '../helpers/sdk.js';
import { SYMBOL_WITH_REPEAT_INPUT_BINDING } from './symbol-with-repeat-input-binding.js';
import { CUSTOM_COMPONENT_CHILDREN_SLOT_PLACEMENT } from './children-slot-placement.js';
import { DYNAMIC_LOADING_CUSTOM_COMPONENTS } from './dynamic-loading.js';
import { SSR_BINDING_CONTENT } from './ssr-binding.js';
import { EAGER_DYNAMIC_LOADING_CUSTOM_COMPONENTS } from './eager-dynamic-loading.js';
import { BLOCKS_CLASS_NAME } from './blocks-class-name.js';
import { DUPLICATED_CONTENT_USING_NESTED_SYMBOLS } from './duplicated-content-using-nested-symbols.js';
import { CUSTOM_COMPONENTS_NOWRAP } from './custom-components-nowrap.js';
import { XSS_EXPLOIT } from './xss-exploit.js';
import { COUNTDOWN } from './countdown.js';
import { LOCALIZATION, LOCALIZATION_WITHOUT_LOCALE_PROP } from './localization.js';
import { LOCALIZATION_SUBFIELDS } from './localization-subfields.js';
import {
  VARIANT_CONTAINERS,
  VARIANT_CONTAINERS_WITH_PREVIEWING_INDEX_1,
  VARIANT_CONTAINERS_WITH_PREVIEWING_INDEX_UNDEFINED,
} from './variant-containers.js';
import { EMBED_AND_CUSTOM_CODE } from './embed-and-custom-code.js';
import { VIDEO_LAZY_LOAD } from './video-lazy-load.js';
import { COLUMNS_VERTICAL_CENTER_FLEX } from './columns-vertical-center-flex.js';
<<<<<<< HEAD
import { DYNAMIC_ELEMENT } from './dynamic-element.js';
=======
import { CUSTOM_CODE_DOM_UPDATE } from './custom-code-dom-update.js';
>>>>>>> 8cd527d6

function isBrowser(): boolean {
  return typeof window !== 'undefined' && typeof document !== 'undefined';
}

const getPathnameFromWindow = (): string => (isBrowser() ? window.location.pathname : '');

type Page = {
  content: BuilderContent;
  /**
   * The e2e servers that this page should be tested against. This is important because certain frameworks
   * (like NextJS) will pre-render all possible pages on the server. If a test is not meant to work in a specific app,
   * then that app will fail to build when attempting to pre-render the page.
   *
   * Defaults to `all`.
   */
  target?: (Generation | ServerName)[] | Generation | ServerName | 'all';
  /**
   * To test visual editing in Gen 1 SDK, we cannot provide a hardcoded JSON.
   * Instead, we have to let the SDK fetch the data from the API and mock the
   * network request instead.
   * NOTE: This is why I can only test visual editing for the old SDK when using a non-SSR app
   */
  isGen1VisualEditingTest?: boolean;
};

export const PAGES: Record<string, Page> = {
  '/': { content: HOMEPAGE },
  '/editing': { content: HOMEPAGE, isGen1VisualEditingTest: true },
  '/editing-with-top-padding': { content: HOMEPAGE, isGen1VisualEditingTest: true },
  '/api-version-v3': { content: CONTENT_WITHOUT_SYMBOLS },
  '/api-version-default': { content: CONTENT_WITHOUT_SYMBOLS },
  '/can-track-false': { content: HOMEPAGE },
  '/css-nesting': { content: cssNesting },
  '/columns': { content: COLUMNS },
  '/symbols': { content: symbols },
  '/js-code': { content: JS_CODE_CONTENT },
  '/symbols-without-content': { content: CONTENT_WITHOUT_SYMBOLS },
  '/symbol-bindings': { content: symbolBindings },
  '/symbol-with-locale': { content: symbolWithLocale },
  '/link-url': { content: linkUrl },
  '/symbol-with-input-binding': { content: symbolWithInputBinding },
  '/content-bindings': { content: contentBindings },
  '/content-input-bindings': { content: contentInputBindings, isGen1VisualEditingTest: true },
  '/image': { content: image },
  '/image-high-priority': { content: imageHighPriority },
  '/image-no-webp': { content: imageNoWebp },
  '/data-bindings': { content: dataBindings },
  '/data-binding-styles': { content: dataBindingStyles },
  '/react-native-strict-style-mode': { content: REACT_NATIVE_STRICT_STYLE_MODE_CONTENT },
  '/react-native-strict-style-mode-disabled': { content: REACT_NATIVE_STRICT_STYLE_MODE_CONTENT },
  '/ab-test': { content: abTest },
  '/ab-test-interactive': { content: AB_TEST_INTERACTIVE },
  '/http-requests': { content: HTTP_REQUESTS },
  '/symbol-ab-test': { content: symbolAbTest },
  '/custom-breakpoints': { content: customBreakpoints },
  '/reactive-state': { content: REACTIVE_STATE_CONTENT },
  '/large-reactive-state': { content: LARGE_REACTIVE_STATE_CONTENT },
  '/large-reactive-state-editing': {
    content: LARGE_REACTIVE_STATE_CONTENT,
    isGen1VisualEditingTest: true,
  },
  '/element-events': { content: elementEvents },
  '/external-data': { content: EXTERNAL_DATA },
  '/show-hide-if': { content: SHOW_HIDE_IF },
  '/show-hide-if-repeats': { content: SHOW_HIDE_IF_REPEATS },
  '/custom-breakpoints-reset': { content: customBreakpointsReset },
  '/text-block': { content: textBlock },
  '/text-eval': { content: textEval },
  '/state-binding': { content: stateBinding },
  '/nested-symbols': { content: nestedSymbols },
  '/personalization-container': {
    content: personalizatContainer,
    target: [
      'gen1',
      'react',
      'react-sdk-next-14-app',
      'react-sdk-next-15-app',
      'react-sdk-next-pages',
    ],
  },
  '/editing-styles': { content: EDITING_STYLES, isGen1VisualEditingTest: true },
  '/video': { content: video },
  '/repeat-items-bindings': { content: REPEAT_ITEMS_BINDINGS },
  '/input-default-value': { content: INPUT_DEFAULT_VALUE },
  '/duplicate-attributes': { content: DUPLICATE_ATTRIBUTES },
  '/js-content-is-browser': { content: JS_CONTENT_IS_BROWSER },
  '/slot': { content: SLOT },
  '/slot-with-symbol': { content: SLOT_WITH_SYMBOL },
  '/slot-without-symbol': { content: SLOT_WITHOUT_SYMBOL },
  '/no-trusted-hosts': { content: HOMEPAGE, isGen1VisualEditingTest: true },
  '/editing-styles-no-trusted-hosts': { content: EDITING_STYLES, isGen1VisualEditingTest: true },
  '/animations': { content: ANIMATIONS },
  '/data-preview': { content: DATA_PREVIEW },
  '/form': { content: FORM },
  '/default-styles': { content: DEFAULT_STYLES },
  '/css-properties': { content: CSS_PROPERTIES },
  '/hover-animation': { content: HOVER_ANIMATION },
  '/tabs': { content: TABS },
  '/custom-components': { content: CUSTOM_COMPONENTS },
  '/basic-styles': { content: BASIC_STYLES },
  '/accordion': { content: ACCORDION },
  '/accordion-one-at-a-time': { content: ACCORDION_ONE_AT_A_TIME },
  '/accordion-grid': { content: ACCORDION_GRID },
  '/accordion-no-detail': { content: ACCORDION_WITH_NO_DETAIL },
  '/symbol-tracking': { content: SYMBOL_TRACKING },
  '/columns-with-different-widths': { content: COLUMNS_WITH_DIFFERENT_WIDTHS },
  '/custom-components-models-show': {
    content: CUSTOM_COMPONENTS_MODELS_RESTRICTION,
    target: ['react'],
  },
  '/custom-components-models-not-show': {
    content: CUSTOM_COMPONENTS_MODELS_RESTRICTION,
    target: ['react'],
  },
  '/editing-box-columns-inner-layout': { content: EDITING_BOX_TO_COLUMN_INNER_LAYOUT },
  '/with-fetch-options': { content: HOMEPAGE },
  '/symbol-with-repeat-input-binding': { content: SYMBOL_WITH_REPEAT_INPUT_BINDING },
  '/children-slot-placement': { content: CUSTOM_COMPONENT_CHILDREN_SLOT_PLACEMENT },
  '/dynamic-loading': { content: DYNAMIC_LOADING_CUSTOM_COMPONENTS, target: ['sveltekit'] },
  '/eager-dynamic-loading': {
    content: EAGER_DYNAMIC_LOADING_CUSTOM_COMPONENTS,
    target: ['sveltekit'],
  },
  '/ssr-binding': { content: SSR_BINDING_CONTENT },
  '/blocks-class-name': { content: BLOCKS_CLASS_NAME },
  '/duplicated-content-using-nested-symbols': { content: DUPLICATED_CONTENT_USING_NESTED_SYMBOLS },
  '/custom-components-nowrap': {
    content: CUSTOM_COMPONENTS_NOWRAP,
    target: ['angular-16', 'angular-16-ssr', 'angular-19-ssr'],
  },
  /**
   * For some reason, the `HTTP_REQUESTS` content is missing some values when
   * used in the react-next-pages e2e test.
   *
   * This is a workaround to clone the content in case it's accidentally mutated by some other test.
   */
  '/override-base-url': { content: JSON.parse(JSON.stringify(HTTP_REQUESTS)) },
  '/xss-exploit': { content: XSS_EXPLOIT },
  '/symbol-with-jscode': { content: COUNTDOWN },
  '/get-content': { content: HTTP_REQUESTS, target: 'gen1' },
  '/get-query': { content: HTTP_REQUESTS, target: 'gen1' },
  '/localization-locale-passed': { content: LOCALIZATION },
  '/localization-locale-not-passed': { content: LOCALIZATION_WITHOUT_LOCALE_PROP },
  '/localization-subfields': { content: LOCALIZATION_SUBFIELDS, target: ['react', 'gen1-react'] },
  '/get-content-with-symbol': { content: CONTENT_WITHOUT_SYMBOLS, target: 'gen1' },
  '/editing-empty-content-element-ref': {
    content: null as unknown as BuilderContent,
    target: ['svelte', 'sveltekit', 'vue', 'nuxt', 'qwik-city'],
  },
  '/embed-and-custom-code': { content: EMBED_AND_CUSTOM_CODE },
  '/video-lazy-load': { content: VIDEO_LAZY_LOAD },
  '/variant-containers': {
    content: VARIANT_CONTAINERS,
    target: [
      'react-sdk-next-15-app',
      'gen1-next15-app',
      'react-sdk-next-pages',
      'gen1-next14-pages',
    ],
  },
  '/variant-containers-with-previewing-index-0': {
    content: VARIANT_CONTAINERS,
    target: [
      'react-sdk-next-15-app',
      'gen1-next15-app',
      'react-sdk-next-pages',
      'gen1-next14-pages',
    ],
  },
  '/variant-containers-with-previewing-index-1': {
    content: VARIANT_CONTAINERS_WITH_PREVIEWING_INDEX_1,
    target: [
      'react-sdk-next-15-app',
      'gen1-next15-app',
      'react-sdk-next-pages',
      'gen1-next14-pages',
    ],
  },
  '/variant-containers-with-previewing-index-undefined': {
    content: VARIANT_CONTAINERS_WITH_PREVIEWING_INDEX_UNDEFINED,
    target: [
      'react-sdk-next-15-app',
      'gen1-next15-app',
      'react-sdk-next-pages',
      'gen1-next14-pages',
    ],
  },
  '/columns-vertical-center-flex': { content: COLUMNS_VERTICAL_CENTER_FLEX },
  '/can-track-false-pre-init': { content: HOMEPAGE, target: 'gen1' },
<<<<<<< HEAD
  '/dynamic-element': { content: DYNAMIC_ELEMENT },
=======
  '/custom-code-dom-update': { content: CUSTOM_CODE_DOM_UPDATE },
>>>>>>> 8cd527d6
} as const;

export type Path = keyof typeof PAGES;

export const getAllPathnames = (target: ServerName): string[] => {
  return Object.entries(PAGES)
    .filter(([_, page]) => {
      const pageTarget = !page.target
        ? ['all']
        : Array.isArray(page.target)
          ? page.target
          : [page.target];

      return (
        pageTarget.includes(target) ||
        pageTarget.includes(SDK_MAP[target].gen) ||
        pageTarget.includes('all')
      );
    })
    .map(([pathname]) => pathname);
};

const getContentForPathname = (pathname: string): BuilderContent | null => {
  return PAGES[pathname]?.content || null;
};

// remove trailing slash from pathname if it exists
// unless it's the root path
const normalizePathname = (pathname: string): string =>
  pathname === '/' ? pathname : pathname.replace(/\/$/, '');

export const getAPIKey = (type: 'real' | 'mock' = 'mock'): string =>
  type === 'real' ? REAL_API_KEY : 'abcd';

const REAL_API_KEY = 'f1a790f8c3204b3b8c5c1795aeac4660';

type ContentResponse = { results: BuilderContent[] };

export const getProps = async (args: {
  sdk?: Sdk;
  pathname?: string;
  _processContentResult?: (options: any, content: ContentResponse) => Promise<BuilderContent[]>;
  fetchOneEntry?: (opts: any) => Promise<BuilderContent | null>;
  options?: any;
  data?: 'real' | 'mock';
  apiKey?: string;
}) => {
  const {
    pathname: _pathname = getPathnameFromWindow(),
    _processContentResult,
    data = 'mock',
    fetchOneEntry,
    options,
    apiKey,
  } = args;
  const pathname = normalizePathname(_pathname);

  if (data === 'real' && fetchOneEntry) {
    return {
      model: 'page',
      apiKey: apiKey || REAL_API_KEY,
      content: await fetchOneEntry({
        model: 'page',
        apiKey: apiKey || REAL_API_KEY,
        userAttributes: { urlPath: pathname },
        options,
      }),
    };
  }

  let _content = getContentForPathname(pathname);

  if (args.sdk === 'oldReact' && PAGES[pathname]?.isGen1VisualEditingTest) {
    // `null` on purpose to enable editing. This causes the gen1 SDK to make a network request.
    // which Playwright will intercept and provide the content itself.
    _content = null;
  }

  let extraProps = {};
  switch (pathname) {
    case '/api-version-v3':
      extraProps = {
        apiVersion: 'v3',
      };
      break;
    case '/can-track-false':
    case '/symbol-tracking':
      extraProps = {
        canTrack: false,
      };
      break;
    case '/no-trusted-hosts':
    case '/editing-styles-no-trusted-hosts':
      extraProps = {
        trustedHosts: [],
      };
      break;
    case '/custom-components-models-show':
      // overrides page model below
      extraProps = {
        model: 'test-model',
      };
      break;
    case '/react-native-strict-style-mode':
      extraProps = {
        strictStyleMode: true,
      };
      break;
    case '/get-content':
    case '/get-content-with-symbol':
      extraProps = {
        apiEndpoint: 'content',
      };
      break;
    case '/get-query':
      extraProps = {
        options: { apiEndpoint: 'query', format: 'html', model: 'abcd', key: 'abcd' },
      };
      break;
    case '/symbol-with-repeat-input-binding':
      extraProps = {
        data: { products: [{ header: 'title1' }, { header: 'title2' }, { header: 'title3' }] },
      };
      break;
    case '/duplicated-content-using-nested-symbols':
      extraProps = {
        model: 'symbol',
      };
      break;
    case '/override-base-url':
      extraProps = {
        apiHost: 'https://cdn-qa.builder.io',
      };
      break;
    case '/localization-locale-passed':
    case '/localization-subfields':
      extraProps = {
        locale: 'hi-IN',
      };
      break;
    case '/editing-with-top-padding':
      extraProps = {
        addTopPadding: true,
      };
      break;
    default:
      break;
  }

  const props = {
    apiKey: getAPIKey(data),
    model: 'page',
    ...extraProps,
  };

  const content = _content
    ? _processContentResult
      ? (await _processContentResult(props, { results: [_content] }))[0]
      : _content
    : undefined;

  return { ...props, content } as any;
};<|MERGE_RESOLUTION|>--- conflicted
+++ resolved
@@ -85,11 +85,8 @@
 import { EMBED_AND_CUSTOM_CODE } from './embed-and-custom-code.js';
 import { VIDEO_LAZY_LOAD } from './video-lazy-load.js';
 import { COLUMNS_VERTICAL_CENTER_FLEX } from './columns-vertical-center-flex.js';
-<<<<<<< HEAD
 import { DYNAMIC_ELEMENT } from './dynamic-element.js';
-=======
 import { CUSTOM_CODE_DOM_UPDATE } from './custom-code-dom-update.js';
->>>>>>> 8cd527d6
 
 function isBrowser(): boolean {
   return typeof window !== 'undefined' && typeof document !== 'undefined';
@@ -280,11 +277,8 @@
   },
   '/columns-vertical-center-flex': { content: COLUMNS_VERTICAL_CENTER_FLEX },
   '/can-track-false-pre-init': { content: HOMEPAGE, target: 'gen1' },
-<<<<<<< HEAD
   '/dynamic-element': { content: DYNAMIC_ELEMENT },
-=======
   '/custom-code-dom-update': { content: CUSTOM_CODE_DOM_UPDATE },
->>>>>>> 8cd527d6
 } as const;
 
 export type Path = keyof typeof PAGES;
