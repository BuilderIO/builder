import { AB_TEST_INTERACTIVE } from './ab-test-interactive.js';
import { CONTENT as abTest } from './ab-test.js';
import { CONTENT as personalizatContainer } from './personalization-container.js';
import { ANIMATIONS } from './animations.js';
import { COLUMNS } from './columns.js';
import { CONTENT as contentBindings } from './content-bindings.js';
import { CONTENT as cssNesting } from './css-nesting.js';
import { CSS_PROPERTIES } from './css-properties.js';
import {
  CONTENT as customBreakpoints,
  CONTENT_RESET as customBreakpointsReset,
} from './custom-breakpoints.js';
import { CONTENT as dataBindingStyles } from './data-binding-styles.js';
import { CONTENT as dataBindings } from './data-bindings.js';
import { DATA_PREVIEW } from './data-preview.js';
import { DEFAULT_STYLES } from './default-styles.js';
import { DUPLICATE_ATTRIBUTES } from './duplicate-attributes.js';
import { EDITING_STYLES } from './editing-styles.js';
import { CONTENT as elementEvents } from './element-events.js';
import { EXTERNAL_DATA } from './external-data.js';
import { FORM } from './form.js';
import { HOMEPAGE } from './homepage.js';
import { HOVER_ANIMATION } from './hover-animation.js';
import { HTTP_REQUESTS } from './http-requests.js';
import {
  CONTENT as image,
  CONTENT_2 as imageHighPriority,
  CONTENT_3 as imageNoWebp,
} from './image.js';
import { INPUT_DEFAULT_VALUE } from './input-default-value.js';
import { JS_CODE_CONTENT } from './js-code.js';
import { JS_CONTENT_IS_BROWSER } from './js-content-is-browser.js';
import { CONTENT as linkUrl } from './link-url.js';
import { CONTENT as nestedSymbols } from './nested-symbols.js';
import { REACTIVE_STATE_CONTENT } from './reactive-state.js';
import { LARGE_REACTIVE_STATE_CONTENT } from './large-reactive-state.js';
import { REPEAT_ITEMS_BINDINGS } from './repeat-items-bindings.js';
import { SHOW_HIDE_IF_REPEATS } from './show-hide-if-repeat.js';
import { SHOW_HIDE_IF } from './show-hide-if.js';
import { SLOT_WITHOUT_SYMBOL, SLOT_WITH_SYMBOL } from './slot-with-symbol.js';
import { SLOT } from './slot.js';
import { CONTENT as stateBinding } from './state-binding.js';
import { CONTENT as symbolAbTest } from './symbol-ab-test.js';
import { CONTENT as symbolBindings } from './symbol-bindings.js';
import { CONTENT as symbolWithInputBinding } from './symbol-with-input-binding.js';
import { CONTENT as symbolWithLocale } from './symbol-with-locale.js';
import { CONTENT_WITHOUT_SYMBOLS, CONTENT as symbols } from './symbols.js';
import { TABS } from './tabs.js';
import { CONTENT as textBlock } from './text-block.js';
import { CONTENT as textEval } from './text-eval.js';
import type { BuilderContent } from './types.js';
import { CONTENT as video } from './video.js';
import { CUSTOM_COMPONENTS } from './custom-components.js';
import { BASIC_STYLES } from './basic-styles.js';
import {
  ACCORDION,
  ACCORDION_GRID,
  ACCORDION_ONE_AT_A_TIME,
  ACCORDION_WITH_NO_DETAIL,
} from './accordion.js';
import { SYMBOL_TRACKING } from './symbol-tracking.js';
import { COLUMNS_WITH_DIFFERENT_WIDTHS } from './columns-with-different-widths.js';
import { CUSTOM_COMPONENTS_MODELS_RESTRICTION } from './custom-components-models.js';
import { EDITING_BOX_TO_COLUMN_INNER_LAYOUT } from './editing-columns-inner-layout.js';
import { REACT_NATIVE_STRICT_STYLE_MODE_CONTENT } from './react-native-strict-style-mode.js';
import { SDK_MAP, type Generation, type Sdk, type ServerName } from '../helpers/sdk.js';
import { SYMBOL_WITH_REPEAT_INPUT_BINDING } from './symbol-with-repeat-input-binding.js';
import { CUSTOM_COMPONENT_CHILDREN_SLOT_PLACEMENT } from './children-slot-placement.js';
import { DYNAMIC_LOADING_CUSTOM_COMPONENTS } from './dynamic-loading.js';
import { SSR_BINDING_CONTENT } from './ssr-binding.js';
import { EAGER_DYNAMIC_LOADING_CUSTOM_COMPONENTS } from './eager-dynamic-loading.js';
import { BLOCKS_CLASS_NAME } from './blocks-class-name.js';
import { DUPLICATED_CONTENT_USING_NESTED_SYMBOLS } from './duplicated-content-using-nested-symbols.js';
import { CUSTOM_COMPONENTS_NOWRAP } from './custom-components-nowrap.js';
import { XSS_EXPLOIT } from './xss-exploit.js';
import { COUNTDOWN } from './countdown.js';

function isBrowser(): boolean {
  return typeof window !== 'undefined' && typeof document !== 'undefined';
}

const getPathnameFromWindow = (): string => (isBrowser() ? window.location.pathname : '');

type Page = {
  content: BuilderContent;
  /**
   * The target SDKs that this page should be tested against. This is important because certain frameworks
   * (like NextJS) will pre-render all possible pages on the server. If a test is not meant to work in a specific app,
   * then that app will fail to build when attempting to pre-render the page.
   *
   * Defaults to `all`.
   */
  target?: (Generation | ServerName)[] | Generation | ServerName | 'all';
  /**
   * To test visual editing in Gen 1 SDK, we cannot provide a hardcoded JSON.
   * Instead, we have to let the SDK fetch the data from the API and mock the
   * network request instead.
   * NOTE: This is why I can only test visual editing for the old SDK when using a non-SSR app
   */
  isGen1VisualEditingTest?: boolean;
};

export const PAGES: Record<string, Page> = {
  '/': { content: HOMEPAGE },
  '/editing': { content: HOMEPAGE, isGen1VisualEditingTest: true },
  '/api-version-v3': { content: CONTENT_WITHOUT_SYMBOLS },
  '/api-version-default': { content: CONTENT_WITHOUT_SYMBOLS },
  '/can-track-false': { content: HOMEPAGE },
  '/css-nesting': { content: cssNesting },
  '/columns': { content: COLUMNS },
  '/symbols': { content: symbols },
  '/js-code': { content: JS_CODE_CONTENT },
  '/symbols-without-content': { content: CONTENT_WITHOUT_SYMBOLS },
  '/symbol-bindings': { content: symbolBindings },
  '/symbol-with-locale': { content: symbolWithLocale },
  '/link-url': { content: linkUrl },
  '/symbol-with-input-binding': { content: symbolWithInputBinding },
  '/content-bindings': { content: contentBindings },
  '/image': { content: image },
  '/image-high-priority': { content: imageHighPriority },
  '/image-no-webp': { content: imageNoWebp },
  '/data-bindings': { content: dataBindings },
  '/data-binding-styles': { content: dataBindingStyles },
  '/react-native-strict-style-mode': { content: REACT_NATIVE_STRICT_STYLE_MODE_CONTENT },
  '/react-native-strict-style-mode-disabled': { content: REACT_NATIVE_STRICT_STYLE_MODE_CONTENT },
  '/ab-test': { content: abTest },
  '/ab-test-interactive': { content: AB_TEST_INTERACTIVE },
  '/http-requests': { content: HTTP_REQUESTS },
  '/symbol-ab-test': { content: symbolAbTest },
  '/custom-breakpoints': { content: customBreakpoints },
  '/reactive-state': { content: REACTIVE_STATE_CONTENT },
  '/large-reactive-state': { content: LARGE_REACTIVE_STATE_CONTENT },
  '/large-reactive-state-editing': {
    content: LARGE_REACTIVE_STATE_CONTENT,
    isGen1VisualEditingTest: true,
  },
  '/element-events': { content: elementEvents },
  '/external-data': { content: EXTERNAL_DATA },
  '/show-hide-if': { content: SHOW_HIDE_IF },
  '/show-hide-if-repeats': { content: SHOW_HIDE_IF_REPEATS },
  '/custom-breakpoints-reset': { content: customBreakpointsReset },
  '/text-block': { content: textBlock },
  '/text-eval': { content: textEval },
  '/state-binding': { content: stateBinding },
  '/nested-symbols': { content: nestedSymbols },
  '/personalization-container': { content: personalizatContainer, target: 'gen1' },
  '/editing-styles': { content: EDITING_STYLES, isGen1VisualEditingTest: true },
  '/video': { content: video },
  '/repeat-items-bindings': { content: REPEAT_ITEMS_BINDINGS },
  '/input-default-value': { content: INPUT_DEFAULT_VALUE },
  '/duplicate-attributes': { content: DUPLICATE_ATTRIBUTES },
  '/js-content-is-browser': { content: JS_CONTENT_IS_BROWSER },
  '/slot': { content: SLOT },
  '/slot-with-symbol': { content: SLOT_WITH_SYMBOL },
  '/slot-without-symbol': { content: SLOT_WITHOUT_SYMBOL },
  '/no-trusted-hosts': { content: HOMEPAGE, isGen1VisualEditingTest: true },
  '/editing-styles-no-trusted-hosts': { content: EDITING_STYLES, isGen1VisualEditingTest: true },
  '/animations': { content: ANIMATIONS },
  '/data-preview': { content: DATA_PREVIEW },
  '/form': { content: FORM },
  '/default-styles': { content: DEFAULT_STYLES },
  '/css-properties': { content: CSS_PROPERTIES },
  '/hover-animation': { content: HOVER_ANIMATION },
  '/tabs': { content: TABS },
  '/custom-components': { content: CUSTOM_COMPONENTS },
  '/basic-styles': { content: BASIC_STYLES },
  '/accordion': { content: ACCORDION },
  '/accordion-one-at-a-time': { content: ACCORDION_ONE_AT_A_TIME },
  '/accordion-grid': { content: ACCORDION_GRID },
  '/accordion-no-detail': { content: ACCORDION_WITH_NO_DETAIL },
  '/symbol-tracking': { content: SYMBOL_TRACKING },
  '/columns-with-different-widths': { content: COLUMNS_WITH_DIFFERENT_WIDTHS },
  '/custom-components-models-show': { content: CUSTOM_COMPONENTS_MODELS_RESTRICTION },
  '/custom-components-models-not-show': { content: CUSTOM_COMPONENTS_MODELS_RESTRICTION },
  '/editing-box-columns-inner-layout': { content: EDITING_BOX_TO_COLUMN_INNER_LAYOUT },
  '/with-fetch-options': { content: HOMEPAGE },
  '/symbol-with-repeat-input-binding': { content: SYMBOL_WITH_REPEAT_INPUT_BINDING },
  '/children-slot-placement': { content: CUSTOM_COMPONENT_CHILDREN_SLOT_PLACEMENT },
  '/dynamic-loading': { content: DYNAMIC_LOADING_CUSTOM_COMPONENTS },
  '/eager-dynamic-loading': { content: EAGER_DYNAMIC_LOADING_CUSTOM_COMPONENTS },
  '/ssr-binding': { content: SSR_BINDING_CONTENT },
  '/blocks-class-name': { content: BLOCKS_CLASS_NAME },
  '/duplicated-content-using-nested-symbols': { content: DUPLICATED_CONTENT_USING_NESTED_SYMBOLS },
  '/custom-components-nowrap': {
    content: CUSTOM_COMPONENTS_NOWRAP,
    target: ['angular', 'angular-ssr'],
  },
  '/override-base-url': { content: HTTP_REQUESTS },
  '/xss-exploit': { content: XSS_EXPLOIT },
<<<<<<< HEAD
  '/countdown': { content: COUNTDOWN },
=======
  '/get-content': { content: HTTP_REQUESTS, target: 'gen1' },
  '/get-query': { content: HTTP_REQUESTS, target: 'gen1' },
>>>>>>> 83f46fd6
} as const;

export type Path = keyof typeof PAGES;

export const getAllPathnames = (target: ServerName): string[] => {
  return Object.entries(PAGES)
    .filter(([_, page]) => {
      const pageTarget = !page.target
        ? ['all']
        : Array.isArray(page.target)
          ? page.target
          : [page.target];

      return (
        pageTarget.includes(target) ||
        pageTarget.includes(SDK_MAP[target].gen) ||
        pageTarget.includes('all')
      );
    })
    .map(([pathname]) => pathname);
};

const getContentForPathname = (pathname: string): BuilderContent | null => {
  return PAGES[pathname]?.content || null;
};

// remove trailing slash from pathname if it exists
// unless it's the root path
const normalizePathname = (pathname: string): string =>
  pathname === '/' ? pathname : pathname.replace(/\/$/, '');

export const getAPIKey = (type: 'real' | 'mock' = 'mock'): string =>
  type === 'real' ? REAL_API_KEY : 'abcd';

const REAL_API_KEY = 'f1a790f8c3204b3b8c5c1795aeac4660';

type ContentResponse = { results: BuilderContent[] };

export const getProps = async (args: {
  sdk?: Sdk;
  pathname?: string;
  _processContentResult?: (options: any, content: ContentResponse) => Promise<BuilderContent[]>;
  fetchOneEntry?: (opts: any) => Promise<BuilderContent | null>;
  options?: any;
  data?: 'real' | 'mock';
  apiKey?: string;
}) => {
  const {
    pathname: _pathname = getPathnameFromWindow(),
    _processContentResult,
    data = 'mock',
    fetchOneEntry,
    options,
    apiKey,
  } = args;
  const pathname = normalizePathname(_pathname);

  if (data === 'real' && fetchOneEntry) {
    return {
      model: 'page',
      apiKey: apiKey || REAL_API_KEY,
      content: await fetchOneEntry({
        model: 'page',
        apiKey: apiKey || REAL_API_KEY,
        userAttributes: { urlPath: pathname },
        options,
      }),
    };
  }

  let _content = getContentForPathname(pathname);

  if (args.sdk === 'oldReact' && PAGES[pathname]?.isGen1VisualEditingTest) {
    // `undefined` on purpose to enable editing. This causes the gen1 SDK to make a network request.
    // which Playwright will intercept and provide the content itself.
    _content = null;
  }

  let extraProps = {};
  switch (pathname) {
    case '/api-version-v3':
      extraProps = {
        apiVersion: 'v3',
      };
      break;
    case '/can-track-false':
    case '/symbol-tracking':
      extraProps = {
        canTrack: false,
      };
      break;
    case '/no-trusted-hosts':
    case '/editing-styles-no-trusted-hosts':
      extraProps = {
        trustedHosts: [],
      };
      break;
    case '/custom-components-models-show':
      // overrides page model below
      extraProps = {
        model: 'test-model',
      };
      break;
    case '/react-native-strict-style-mode':
      extraProps = {
        strictStyleMode: true,
      };
      break;
    case '/get-content':
      extraProps = {
        options: { apiEndpoint: 'content' },
      };
      break;
    case '/get-query':
      extraProps = {
        options: { apiEndpoint: 'query', format: 'html', model: 'abcd', key: 'abcd' },
      };
      break;
    case '/symbol-with-repeat-input-binding':
      extraProps = {
        data: { products: [{ header: 'title1' }, { header: 'title2' }, { header: 'title3' }] },
      };
      break;
    case '/duplicated-content-using-nested-symbols':
      extraProps = {
        model: 'symbol',
      };
      break;
    case '/override-base-url':
      extraProps = {
        apiHost: 'https://cdn-qa.builder.io',
      };
      break;
    default:
      break;
  }

  const props = {
    apiKey: getAPIKey(data),
    model: 'page',
    ...extraProps,
  };

  const content = _content
    ? _processContentResult
      ? (await _processContentResult(props, { results: [_content] }))[0]
      : _content
    : undefined;

  return { ...props, content } as any;
};<|MERGE_RESOLUTION|>--- conflicted
+++ resolved
@@ -187,12 +187,9 @@
   },
   '/override-base-url': { content: HTTP_REQUESTS },
   '/xss-exploit': { content: XSS_EXPLOIT },
-<<<<<<< HEAD
   '/countdown': { content: COUNTDOWN },
-=======
   '/get-content': { content: HTTP_REQUESTS, target: 'gen1' },
   '/get-query': { content: HTTP_REQUESTS, target: 'gen1' },
->>>>>>> 83f46fd6
 } as const;
 
 export type Path = keyof typeof PAGES;
