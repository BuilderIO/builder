--- conflicted
+++ resolved
@@ -134,12 +134,9 @@
   '/custom-components-models-show': CUSTOM_COMPONENTS_MODELS_RESTRICTION,
   '/custom-components-models-not-show': CUSTOM_COMPONENTS_MODELS_RESTRICTION,
   '/editing-box-columns-inner-layout': EDITING_BOX_TO_COLUMN_INNER_LAYOUT,
-<<<<<<< HEAD
   '/get-content': HTTP_REQUESTS,
   '/get-query': HTTP_REQUESTS,
-=======
   '/symbol-with-repeat-input-binding': SYMBOL_WITH_REPEAT_INPUT_BINDING,
->>>>>>> 81e57d51
 } as const;
 
 const apiVersionPathToProp = {
@@ -243,7 +240,6 @@
         strictStyleMode: true,
       };
       break;
-<<<<<<< HEAD
     case '/get-content':
       extraProps = {
         options: { apiEndpoint: 'content' },
@@ -252,11 +248,11 @@
     case '/get-query':
       extraProps = {
         options: { apiEndpoint: 'query', format: 'html', model: 'abcd', key: 'abcd' },
-=======
+      };
+      break;
     case '/symbol-with-repeat-input-binding':
       extraProps = {
         data: { products: [{ header: 'title1' }, { header: 'title2' }, { header: 'title3' }] },
->>>>>>> 81e57d51
       };
       break;
     default:
