import { AB_TEST_INTERACTIVE } from './ab-test-interactive.js';
import { CONTENT as abTest } from './ab-test.js';
import { CONTENT as personalizatContainer } from './personalization-container.js';
import { ANIMATIONS } from './animations.js';
import { COLUMNS } from './columns.js';
import { CONTENT as contentBindings } from './content-bindings.js';
import { CONTENT as cssNesting } from './css-nesting.js';
import { CSS_PROPERTIES } from './css-properties.js';
import {
  CONTENT as customBreakpoints,
  CONTENT_RESET as customBreakpointsReset,
} from './custom-breakpoints.js';
import { CONTENT as dataBindingStyles } from './data-binding-styles.js';
import { CONTENT as dataBindings } from './data-bindings.js';
import { DATA_PREVIEW } from './data-preview.js';
import { DEFAULT_STYLES } from './default-styles.js';
import { DUPLICATE_ATTRIBUTES } from './duplicate-attributes.js';
import { EDITING_STYLES } from './editing-styles.js';
import { CONTENT as elementEvents } from './element-events.js';
import { EXTERNAL_DATA } from './external-data.js';
import { FORM } from './form.js';
import { HOMEPAGE } from './homepage.js';
import { HOVER_ANIMATION } from './hover-animation.js';
import { HTTP_REQUESTS } from './http-requests.js';
import {
  CONTENT as image,
  CONTENT_2 as imageHighPriority,
  CONTENT_3 as imageNoWebp,
} from './image.js';
import { INPUT_DEFAULT_VALUE } from './input-default-value.js';
import { JS_CODE_CONTENT } from './js-code.js';
import { JS_CONTENT_IS_BROWSER } from './js-content-is-browser.js';
import { CONTENT as linkUrl } from './link-url.js';
import { CONTENT as nestedSymbols } from './nested-symbols.js';
import { REACTIVE_STATE_CONTENT } from './reactive-state.js';
import { LARGE_REACTIVE_STATE_CONTENT } from './large-reactive-state.js';
import { REPEAT_ITEMS_BINDINGS } from './repeat-items-bindings.js';
import { SHOW_HIDE_IF_REPEATS } from './show-hide-if-repeat.js';
import { SHOW_HIDE_IF } from './show-hide-if.js';
import { SLOT_WITHOUT_SYMBOL, SLOT_WITH_SYMBOL } from './slot-with-symbol.js';
import { SLOT } from './slot.js';
import { CONTENT as stateBinding } from './state-binding.js';
import { CONTENT as symbolAbTest } from './symbol-ab-test.js';
import { CONTENT as symbolBindings } from './symbol-bindings.js';
import { CONTENT as symbolWithInputBinding } from './symbol-with-input-binding.js';
import { CONTENT as symbolWithLocale } from './symbol-with-locale.js';
import { CONTENT_WITHOUT_SYMBOLS, CONTENT as symbols } from './symbols.js';
import { TABS } from './tabs.js';
import { CONTENT as textBlock } from './text-block.js';
import { CONTENT as textEval } from './text-eval.js';
import type { BuilderContent } from './types.js';
import { CONTENT as video } from './video.js';
import { CUSTOM_COMPONENTS } from './custom-components.js';
import { BASIC_STYLES } from './basic-styles.js';
import {
  ACCORDION,
  ACCORDION_GRID,
  ACCORDION_ONE_AT_A_TIME,
  ACCORDION_WITH_NO_DETAIL,
} from './accordion.js';
import { SYMBOL_TRACKING } from './symbol-tracking.js';
import { COLUMNS_WITH_DIFFERENT_WIDTHS } from './columns-with-different-widths.js';
import { CUSTOM_COMPONENTS_MODELS_RESTRICTION } from './custom-components-models.js';
import { EDITING_BOX_TO_COLUMN_INNER_LAYOUT } from './editing-columns-inner-layout.js';
import { REACT_NATIVE_STRICT_STYLE_MODE_CONTENT } from './react-native-strict-style-mode.js';
import { SDK_MAP, type Generation, type Sdk, type ServerName } from '../helpers/sdk.js';
import { SYMBOL_WITH_REPEAT_INPUT_BINDING } from './symbol-with-repeat-input-binding.js';
import { CUSTOM_COMPONENT_CHILDREN_SLOT_PLACEMENT } from './children-slot-placement.js';
import { DYNAMIC_LOADING_CUSTOM_COMPONENTS } from './dynamic-loading.js';
import { SSR_BINDING_CONTENT } from './ssr-binding.js';
import { EAGER_DYNAMIC_LOADING_CUSTOM_COMPONENTS } from './eager-dynamic-loading.js';
import { BLOCKS_CLASS_NAME } from './blocks-class-name.js';
import { DUPLICATED_CONTENT_USING_NESTED_SYMBOLS } from './duplicated-content-using-nested-symbols.js';
import { CUSTOM_COMPONENTS_NOWRAP } from './custom-components-nowrap.js';
import { XSS_EXPLOIT } from './xss-exploit.js';
import { COUNTDOWN } from './countdown.js';
import { LOCALIZATION, LOCALIZATION_WITHOUT_LOCALE_PROP } from './localization.js';
import { LOCALIZATION_SUBFIELDS } from './localization-subfields.js';
import {
  VARIANT_CONTAINERS,
  VARIANT_CONTAINERS_WITH_PREVIEWING_INDEX_1,
  VARIANT_CONTAINERS_WITH_PREVIEWING_INDEX_UNDEFINED,
} from './variant-containers.js';
import { EMBED_AND_CUSTOM_CODE } from './embed-and-custom-code.js';
import { COLUMNS_VERTICAL_CENTER_FLEX } from './columns-vertical-center-flex.js';

function isBrowser(): boolean {
  return typeof window !== 'undefined' && typeof document !== 'undefined';
}

const getPathnameFromWindow = (): string => (isBrowser() ? window.location.pathname : '');

type Page = {
  content: BuilderContent;
  /**
   * The e2e servers that this page should be tested against. This is important because certain frameworks
   * (like NextJS) will pre-render all possible pages on the server. If a test is not meant to work in a specific app,
   * then that app will fail to build when attempting to pre-render the page.
   *
   * Defaults to `all`.
   */
  target?: (Generation | ServerName)[] | Generation | ServerName | 'all';
  /**
   * To test visual editing in Gen 1 SDK, we cannot provide a hardcoded JSON.
   * Instead, we have to let the SDK fetch the data from the API and mock the
   * network request instead.
   * NOTE: This is why I can only test visual editing for the old SDK when using a non-SSR app
   */
  isGen1VisualEditingTest?: boolean;
};

export const PAGES: Record<string, Page> = {
  '/': { content: HOMEPAGE },
  '/editing': { content: HOMEPAGE, isGen1VisualEditingTest: true },
  '/api-version-v3': { content: CONTENT_WITHOUT_SYMBOLS },
  '/api-version-default': { content: CONTENT_WITHOUT_SYMBOLS },
  '/can-track-false': { content: HOMEPAGE },
  '/css-nesting': { content: cssNesting },
  '/columns': { content: COLUMNS },
  '/symbols': { content: symbols },
  '/js-code': { content: JS_CODE_CONTENT },
  '/symbols-without-content': { content: CONTENT_WITHOUT_SYMBOLS },
  '/symbol-bindings': { content: symbolBindings },
  '/symbol-with-locale': { content: symbolWithLocale },
  '/link-url': { content: linkUrl },
  '/symbol-with-input-binding': { content: symbolWithInputBinding },
  '/content-bindings': { content: contentBindings },
  '/image': { content: image },
  '/image-high-priority': { content: imageHighPriority },
  '/image-no-webp': { content: imageNoWebp },
  '/data-bindings': { content: dataBindings },
  '/data-binding-styles': { content: dataBindingStyles },
  '/react-native-strict-style-mode': { content: REACT_NATIVE_STRICT_STYLE_MODE_CONTENT },
  '/react-native-strict-style-mode-disabled': { content: REACT_NATIVE_STRICT_STYLE_MODE_CONTENT },
  '/ab-test': { content: abTest },
  '/ab-test-interactive': { content: AB_TEST_INTERACTIVE },
  '/http-requests': { content: HTTP_REQUESTS },
  '/symbol-ab-test': { content: symbolAbTest },
  '/custom-breakpoints': { content: customBreakpoints },
  '/reactive-state': { content: REACTIVE_STATE_CONTENT },
  '/large-reactive-state': { content: LARGE_REACTIVE_STATE_CONTENT },
  '/large-reactive-state-editing': {
    content: LARGE_REACTIVE_STATE_CONTENT,
    isGen1VisualEditingTest: true,
  },
  '/element-events': { content: elementEvents },
  '/external-data': { content: EXTERNAL_DATA },
  '/show-hide-if': { content: SHOW_HIDE_IF },
  '/show-hide-if-repeats': { content: SHOW_HIDE_IF_REPEATS },
  '/custom-breakpoints-reset': { content: customBreakpointsReset },
  '/text-block': { content: textBlock },
  '/text-eval': { content: textEval },
  '/state-binding': { content: stateBinding },
  '/nested-symbols': { content: nestedSymbols },
  '/personalization-container': {
    content: personalizatContainer,
    target: [
      'gen1',
      'react',
      'react-sdk-next-14-app',
      'react-sdk-next-15-app',
      'react-sdk-next-pages',
    ],
  },
  '/editing-styles': { content: EDITING_STYLES, isGen1VisualEditingTest: true },
  '/video': { content: video },
  '/repeat-items-bindings': { content: REPEAT_ITEMS_BINDINGS },
  '/input-default-value': { content: INPUT_DEFAULT_VALUE },
  '/duplicate-attributes': { content: DUPLICATE_ATTRIBUTES },
  '/js-content-is-browser': { content: JS_CONTENT_IS_BROWSER },
  '/slot': { content: SLOT },
  '/slot-with-symbol': { content: SLOT_WITH_SYMBOL },
  '/slot-without-symbol': { content: SLOT_WITHOUT_SYMBOL },
  '/no-trusted-hosts': { content: HOMEPAGE, isGen1VisualEditingTest: true },
  '/editing-styles-no-trusted-hosts': { content: EDITING_STYLES, isGen1VisualEditingTest: true },
  '/animations': { content: ANIMATIONS },
  '/data-preview': { content: DATA_PREVIEW },
  '/form': { content: FORM },
  '/default-styles': { content: DEFAULT_STYLES },
  '/css-properties': { content: CSS_PROPERTIES },
  '/hover-animation': { content: HOVER_ANIMATION },
  '/tabs': { content: TABS },
  '/custom-components': { content: CUSTOM_COMPONENTS },
  '/basic-styles': { content: BASIC_STYLES },
  '/accordion': { content: ACCORDION },
  '/accordion-one-at-a-time': { content: ACCORDION_ONE_AT_A_TIME },
  '/accordion-grid': { content: ACCORDION_GRID },
  '/accordion-no-detail': { content: ACCORDION_WITH_NO_DETAIL },
  '/symbol-tracking': { content: SYMBOL_TRACKING },
  '/columns-with-different-widths': { content: COLUMNS_WITH_DIFFERENT_WIDTHS },
  '/custom-components-models-show': {
    content: CUSTOM_COMPONENTS_MODELS_RESTRICTION,
    target: ['react'],
  },
  '/custom-components-models-not-show': {
    content: CUSTOM_COMPONENTS_MODELS_RESTRICTION,
    target: ['react'],
  },
  '/editing-box-columns-inner-layout': { content: EDITING_BOX_TO_COLUMN_INNER_LAYOUT },
  '/with-fetch-options': { content: HOMEPAGE },
  '/symbol-with-repeat-input-binding': { content: SYMBOL_WITH_REPEAT_INPUT_BINDING },
  '/children-slot-placement': { content: CUSTOM_COMPONENT_CHILDREN_SLOT_PLACEMENT },
  '/dynamic-loading': { content: DYNAMIC_LOADING_CUSTOM_COMPONENTS, target: ['sveltekit'] },
  '/eager-dynamic-loading': {
    content: EAGER_DYNAMIC_LOADING_CUSTOM_COMPONENTS,
    target: ['sveltekit'],
  },
  '/ssr-binding': { content: SSR_BINDING_CONTENT },
  '/blocks-class-name': { content: BLOCKS_CLASS_NAME },
  '/duplicated-content-using-nested-symbols': { content: DUPLICATED_CONTENT_USING_NESTED_SYMBOLS },
  '/custom-components-nowrap': {
    content: CUSTOM_COMPONENTS_NOWRAP,
    target: ['angular-16', 'angular-16-ssr', 'angular-19-ssr'],
  },
  /**
   * For some reason, the `HTTP_REQUESTS` content is missing some values when
   * used in the react-next-pages e2e test.
   *
   * This is a workaround to clone the content in case it's accidentally mutated by some other test.
   */
  '/override-base-url': { content: JSON.parse(JSON.stringify(HTTP_REQUESTS)) },
  '/xss-exploit': { content: XSS_EXPLOIT },
  '/symbol-with-jscode': { content: COUNTDOWN },
  '/get-content': { content: HTTP_REQUESTS, target: 'gen1' },
  '/get-query': { content: HTTP_REQUESTS, target: 'gen1' },
  '/localization-locale-passed': { content: LOCALIZATION },
  '/localization-locale-not-passed': { content: LOCALIZATION_WITHOUT_LOCALE_PROP },
  '/localization-subfields': { content: LOCALIZATION_SUBFIELDS, target: ['react', 'gen1-react'] },
  '/get-content-with-symbol': { content: CONTENT_WITHOUT_SYMBOLS, target: 'gen1' },
  '/editing-empty-content-element-ref': {
    content: null as unknown as BuilderContent,
    target: ['svelte', 'sveltekit', 'vue', 'nuxt', 'qwik-city'],
  },
  '/embed-and-custom-code': { content: EMBED_AND_CUSTOM_CODE },
<<<<<<< HEAD
  '/variant-containers': {
    content: VARIANT_CONTAINERS,
    target: [
      'react-sdk-next-15-app',
      'gen1-next15-app',
      'react-sdk-next-pages',
      'gen1-next14-pages',
    ],
  },
  '/variant-containers-with-previewing-index-0': {
    content: VARIANT_CONTAINERS,
    target: [
      'react-sdk-next-15-app',
      'gen1-next15-app',
      'react-sdk-next-pages',
      'gen1-next14-pages',
    ],
  },
  '/variant-containers-with-previewing-index-1': {
    content: VARIANT_CONTAINERS_WITH_PREVIEWING_INDEX_1,
    target: [
      'react-sdk-next-15-app',
      'gen1-next15-app',
      'react-sdk-next-pages',
      'gen1-next14-pages',
    ],
  },
  '/variant-containers-with-previewing-index-undefined': {
    content: VARIANT_CONTAINERS_WITH_PREVIEWING_INDEX_UNDEFINED,
    target: [
      'react-sdk-next-15-app',
      'gen1-next15-app',
      'react-sdk-next-pages',
      'gen1-next14-pages',
    ],
  },
=======
  '/columns-vertical-center-flex': { content: COLUMNS_VERTICAL_CENTER_FLEX },
  '/can-track-false-pre-init': { content: HOMEPAGE, target: 'gen1' },
>>>>>>> 91a71172
} as const;

export type Path = keyof typeof PAGES;

export const getAllPathnames = (target: ServerName): string[] => {
  return Object.entries(PAGES)
    .filter(([_, page]) => {
      const pageTarget = !page.target
        ? ['all']
        : Array.isArray(page.target)
          ? page.target
          : [page.target];

      return (
        pageTarget.includes(target) ||
        pageTarget.includes(SDK_MAP[target].gen) ||
        pageTarget.includes('all')
      );
    })
    .map(([pathname]) => pathname);
};

const getContentForPathname = (pathname: string): BuilderContent | null => {
  return PAGES[pathname]?.content || null;
};

// remove trailing slash from pathname if it exists
// unless it's the root path
const normalizePathname = (pathname: string): string =>
  pathname === '/' ? pathname : pathname.replace(/\/$/, '');

export const getAPIKey = (type: 'real' | 'mock' = 'mock'): string =>
  type === 'real' ? REAL_API_KEY : 'abcd';

const REAL_API_KEY = 'f1a790f8c3204b3b8c5c1795aeac4660';

type ContentResponse = { results: BuilderContent[] };

export const getProps = async (args: {
  sdk?: Sdk;
  pathname?: string;
  _processContentResult?: (options: any, content: ContentResponse) => Promise<BuilderContent[]>;
  fetchOneEntry?: (opts: any) => Promise<BuilderContent | null>;
  options?: any;
  data?: 'real' | 'mock';
  apiKey?: string;
}) => {
  const {
    pathname: _pathname = getPathnameFromWindow(),
    _processContentResult,
    data = 'mock',
    fetchOneEntry,
    options,
    apiKey,
  } = args;
  const pathname = normalizePathname(_pathname);

  if (data === 'real' && fetchOneEntry) {
    return {
      model: 'page',
      apiKey: apiKey || REAL_API_KEY,
      content: await fetchOneEntry({
        model: 'page',
        apiKey: apiKey || REAL_API_KEY,
        userAttributes: { urlPath: pathname },
        options,
      }),
    };
  }

  let _content = getContentForPathname(pathname);

  if (args.sdk === 'oldReact' && PAGES[pathname]?.isGen1VisualEditingTest) {
    // `null` on purpose to enable editing. This causes the gen1 SDK to make a network request.
    // which Playwright will intercept and provide the content itself.
    _content = null;
  }

  let extraProps = {};
  switch (pathname) {
    case '/api-version-v3':
      extraProps = {
        apiVersion: 'v3',
      };
      break;
    case '/can-track-false':
    case '/symbol-tracking':
      extraProps = {
        canTrack: false,
      };
      break;
    case '/no-trusted-hosts':
    case '/editing-styles-no-trusted-hosts':
      extraProps = {
        trustedHosts: [],
      };
      break;
    case '/custom-components-models-show':
      // overrides page model below
      extraProps = {
        model: 'test-model',
      };
      break;
    case '/react-native-strict-style-mode':
      extraProps = {
        strictStyleMode: true,
      };
      break;
    case '/get-content':
    case '/get-content-with-symbol':
      extraProps = {
        apiEndpoint: 'content',
      };
      break;
    case '/get-query':
      extraProps = {
        options: { apiEndpoint: 'query', format: 'html', model: 'abcd', key: 'abcd' },
      };
      break;
    case '/symbol-with-repeat-input-binding':
      extraProps = {
        data: { products: [{ header: 'title1' }, { header: 'title2' }, { header: 'title3' }] },
      };
      break;
    case '/duplicated-content-using-nested-symbols':
      extraProps = {
        model: 'symbol',
      };
      break;
    case '/override-base-url':
      extraProps = {
        apiHost: 'https://cdn-qa.builder.io',
      };
      break;
    case '/localization-locale-passed':
    case '/localization-subfields':
      extraProps = {
        locale: 'hi-IN',
      };
      break;
    default:
      break;
  }

  const props = {
    apiKey: getAPIKey(data),
    model: 'page',
    ...extraProps,
  };

  const content = _content
    ? _processContentResult
      ? (await _processContentResult(props, { results: [_content] }))[0]
      : _content
    : undefined;

  return { ...props, content } as any;
};<|MERGE_RESOLUTION|>--- conflicted
+++ resolved
@@ -232,7 +232,6 @@
     target: ['svelte', 'sveltekit', 'vue', 'nuxt', 'qwik-city'],
   },
   '/embed-and-custom-code': { content: EMBED_AND_CUSTOM_CODE },
-<<<<<<< HEAD
   '/variant-containers': {
     content: VARIANT_CONTAINERS,
     target: [
@@ -269,10 +268,8 @@
       'gen1-next14-pages',
     ],
   },
-=======
   '/columns-vertical-center-flex': { content: COLUMNS_VERTICAL_CENTER_FLEX },
   '/can-track-false-pre-init': { content: HOMEPAGE, target: 'gen1' },
->>>>>>> 91a71172
 } as const;
 
 export type Path = keyof typeof PAGES;
