import { AB_TEST_INTERACTIVE } from './ab-test-interactive.js';
import { CONTENT as abTest } from './ab-test.js';
import { CONTENT as columns } from './columns.js';
import { CONTENT as contentBindings } from './content-bindings.js';
<<<<<<< HEAD
import { CONTENT as linkUrl } from './link-url.js';
import { JS_CODE_CONTENT } from './js-code.js';
import { CONTENT as symbolBindings } from './symbol-bindings.js';
import { CONTENT as symbolWithInputBinding } from './symbol-with-input-binding.js';
import { CONTENT as symbolWithLocale } from './symbol-with-locale.js';
import { CONTENT as image } from './image.js';
import { CONTENT as dataBindings } from './data-bindings.js';
import { CONTENT as dataBindingStyles } from './data-binding-styles.js';
import { CONTENT as abTest } from './ab-test.js';
import { CONTENT as symbolAbTest } from './symbol-ab-test.js';
=======
import { CONTENT as cssNesting } from './css-nesting.js';
>>>>>>> 568e1ada
import {
  CONTENT as customBreakpoints,
  CONTENT_RESET as customBreakpointsReset,
} from './custom-breakpoints.js';
import { CONTENT as dataBindingStyles } from './data-binding-styles.js';
import { CONTENT as dataBindings } from './data-bindings.js';
import { EDITING_STYLES } from './editing-styles.js';
import { CONTENT as elementEvents } from './element-events.js';
import { CONTENT as homepage } from './homepage.js';
import { CONTENT as image } from './image.js';
import { INPUT_DEFAULT_VALUE } from './input-default-value.js';
import { CONTENT as linkUrl } from './link-url.js';
import { CONTENT as nestedSymbols } from './nested-symbols.js';
import { CONTENT as reactiveState } from './reactive-state.js';
import { REPEAT_ITEMS_BINDINGS } from './repeat-items-bindings.js';
import { SHOW_HIDE_IF_REPEATS } from './show-hide-if-repeat.js';
import { SHOW_HIDE_IF } from './show-hide-if.js';
import { CONTENT as stateBinding } from './state-binding.js';
import { CONTENT as symbolAbTest } from './symbol-ab-test.js';
import { CONTENT as symbolBindings } from './symbol-bindings.js';
import { CONTENT as symbolWithInputBinding } from './symbol-with-input-binding.js';
import { CONTENT as symbolWithLocale } from './symbol-with-locale.js';
import { CONTENT_WITHOUT_SYMBOLS, CONTENT as symbols } from './symbols.js';
import { CONTENT as textBlock } from './text-block.js';
import type { BuilderContent } from './types.js';
import { CONTENT as video } from './video.js';

function isBrowser(): boolean {
  return typeof window !== 'undefined' && typeof document !== 'undefined';
}

const getPathnameFromWindow = (): string => (isBrowser() ? window.location.pathname : '');

const PAGES = {
  '/': homepage,
  '/api-version-v1': CONTENT_WITHOUT_SYMBOLS,
  '/api-version-v2': CONTENT_WITHOUT_SYMBOLS,
  '/api-version-v3': CONTENT_WITHOUT_SYMBOLS,
  '/api-version-default': CONTENT_WITHOUT_SYMBOLS,
  '/can-track-false': homepage,
  '/css-nesting': cssNesting,
  '/columns': columns,
  '/symbols': symbols,
  '/js-code': JS_CODE_CONTENT,
  '/symbols-without-content': CONTENT_WITHOUT_SYMBOLS,
  '/symbol-bindings': symbolBindings,
  '/symbol-with-locale': symbolWithLocale,
  '/link-url': linkUrl,
  '/symbol-with-input-binding': symbolWithInputBinding,
  '/content-bindings': contentBindings,
  '/image': image,
  '/data-bindings': dataBindings,
  '/data-binding-styles': dataBindingStyles,
  '/ab-test': abTest,
  '/ab-test-interactive': AB_TEST_INTERACTIVE,
  '/symbol-ab-test': symbolAbTest,
  '/custom-breakpoints': customBreakpoints,
  '/reactive-state': reactiveState,
  '/element-events': elementEvents,
  '/show-hide-if': SHOW_HIDE_IF,
  '/show-hide-if-repeats': SHOW_HIDE_IF_REPEATS,
  '/custom-breakpoints-reset': customBreakpointsReset,
  '/text-block': textBlock,
  '/state-binding': stateBinding,
  '/nested-symbols': nestedSymbols,
  '/editing-styles': EDITING_STYLES,
  '/video': video,
  '/repeat-items-bindings': REPEAT_ITEMS_BINDINGS,
  '/input-default-value': INPUT_DEFAULT_VALUE,
} as const;

const apiVersionPathToProp = {
  '/api-version-v1': { apiVersion: 'v1' },
  '/api-version-v2': { apiVersion: 'v2' },
  '/api-version-v3': { apiVersion: 'v3' },
} as const;

export type Path = keyof typeof PAGES;

const GEN1_ONLY_PATHNAMES: Path[] = ['/api-version-v1'];
const GEN2_ONLY_PATHNAMES: Path[] = ['/api-version-v2'];

export const getAllPathnames = (target: 'gen1' | 'gen2'): string[] => {
  return Object.keys(PAGES).filter(pathname => {
    if (target === 'gen1') {
      return !GEN2_ONLY_PATHNAMES.includes(pathname as Path);
    } else {
      return !GEN1_ONLY_PATHNAMES.includes(pathname as Path);
    }
  });
};

const getContentForPathname = (pathname: string): BuilderContent | null => {
  return PAGES[pathname as keyof typeof PAGES] || null;
};

// remove trailing slash from pathname if it exists
// unless it's the root path
const normalizePathname = (pathname: string): string =>
  pathname === '/' ? pathname : pathname.replace(/\/$/, '');

export const getAPIKey = (): string => 'abcd';
const REAL_API_KEY = 'f1a790f8c3204b3b8c5c1795aeac4660';

type ContentResponse = { results: BuilderContent[] };

export const getProps = async (args: {
  pathname?: string;
  _processContentResult?: (options: any, content: ContentResponse) => Promise<ContentResponse>;
  getContent?: (opts: any) => Promise<BuilderContent | null>;
  options?: any;
  data?: 'real' | 'mock';
}) => {
  const {
    pathname: _pathname = getPathnameFromWindow(),
    _processContentResult,
    data = 'mock',
    getContent,
    options,
  } = args;
  const pathname = normalizePathname(_pathname);

  if (data === 'real' && getContent) {
    return {
      model: 'page',
      apiKey: REAL_API_KEY,
      content: await getContent({
        model: 'page',
        apiKey: REAL_API_KEY,
        userAttributes: { urlPath: pathname },
        options,
      }),
    };
  }
  const _content = getContentForPathname(pathname);

  if (!_content) {
    return null;
  }

  const extraProps =
    pathname === '/can-track-false'
      ? {
          canTrack: false,
        }
      : {};

  const extraApiVersionProp =
    apiVersionPathToProp[pathname as keyof typeof apiVersionPathToProp] ?? {};

  const props = {
    apiKey: getAPIKey(),
    model: 'page',
    ...extraProps,
    ...extraApiVersionProp,
  };

  const content = _processContentResult
    ? (await _processContentResult(props, { results: [_content] })).results[0]
    : _content;

  return { ...props, content } as any;
};<|MERGE_RESOLUTION|>--- conflicted
+++ resolved
@@ -2,20 +2,7 @@
 import { CONTENT as abTest } from './ab-test.js';
 import { CONTENT as columns } from './columns.js';
 import { CONTENT as contentBindings } from './content-bindings.js';
-<<<<<<< HEAD
-import { CONTENT as linkUrl } from './link-url.js';
-import { JS_CODE_CONTENT } from './js-code.js';
-import { CONTENT as symbolBindings } from './symbol-bindings.js';
-import { CONTENT as symbolWithInputBinding } from './symbol-with-input-binding.js';
-import { CONTENT as symbolWithLocale } from './symbol-with-locale.js';
-import { CONTENT as image } from './image.js';
-import { CONTENT as dataBindings } from './data-bindings.js';
-import { CONTENT as dataBindingStyles } from './data-binding-styles.js';
-import { CONTENT as abTest } from './ab-test.js';
-import { CONTENT as symbolAbTest } from './symbol-ab-test.js';
-=======
 import { CONTENT as cssNesting } from './css-nesting.js';
->>>>>>> 568e1ada
 import {
   CONTENT as customBreakpoints,
   CONTENT_RESET as customBreakpointsReset,
@@ -27,6 +14,7 @@
 import { CONTENT as homepage } from './homepage.js';
 import { CONTENT as image } from './image.js';
 import { INPUT_DEFAULT_VALUE } from './input-default-value.js';
+import { JS_CODE_CONTENT } from './js-code.js';
 import { CONTENT as linkUrl } from './link-url.js';
 import { CONTENT as nestedSymbols } from './nested-symbols.js';
 import { CONTENT as reactiveState } from './reactive-state.js';
