import { expect } from '@playwright/test';
import { test, testClickAndVerifyVisibility } from '../helpers/index.js';

test.describe('Advanced child sub components', () => {
  test('Display two buttons with label Tab 1 and Tab 2', async ({ page, packageName }) => {
    test.skip(
      ![
        'react',
        'angular-16',
        'angular-16-ssr',
        'gen1-remix',
        'gen1-react',
<<<<<<< HEAD
        'vue',
        'nuxt',
        'qwik-city'
=======
        'hydrogen',
        'qwik-city',
>>>>>>> 8a6b8b8d
      ].includes(packageName)
    );

    await page.goto('/advanced-child');

    await page.waitForSelector('button');

    const buttons = await page.$$('button');

    expect(buttons.length).toBeGreaterThan(0);

    const buttonTexts = await Promise.all(
      buttons.map(async button => {
        const text = await button.textContent();
        return text?.trim();
      })
    );

    expect(buttonTexts).toContain('Tab 1');
    expect(buttonTexts).toContain('Tab 2');
  });

  test('Display content for the clicked tab and hide the other', async ({ page, packageName }) => {
    test.skip(
      ![
        'react',
        'angular-16',
        'angular-16-ssr',
        'gen1-remix',
        'gen1-react',
<<<<<<< HEAD
        'vue',
        'nuxt',
        'qwik-city'
=======
        'hydrogen',
        'qwik-city',
>>>>>>> 8a6b8b8d
      ].includes(packageName)
    );

    await page.goto('/advanced-child');

    await page.waitForSelector('button:has-text("Tab 1")');
    await page.waitForSelector('button:has-text("Tab 2")');

    const Tab1ContentVisible = await testClickAndVerifyVisibility(page, 'Tab 1', 'Tab 1 Content');
    expect(Tab1ContentVisible).toBe(true);
    expect(await page.locator('div').filter({ hasText: 'Tab 2 content' }).isVisible()).toBeFalsy();

    const Tab2ContentVisible = await testClickAndVerifyVisibility(page, 'Tab 2', 'Tab 2 content');
    expect(Tab2ContentVisible).toBe(true);
    expect(await page.locator('div').filter({ hasText: 'Tab 1 Content' }).isVisible()).toBeFalsy();
  });
});<|MERGE_RESOLUTION|>--- conflicted
+++ resolved
@@ -10,14 +10,10 @@
         'angular-16-ssr',
         'gen1-remix',
         'gen1-react',
-<<<<<<< HEAD
         'vue',
         'nuxt',
-        'qwik-city'
-=======
-        'hydrogen',
         'qwik-city',
->>>>>>> 8a6b8b8d
+        'hydrogen'
       ].includes(packageName)
     );
 
@@ -48,14 +44,10 @@
         'angular-16-ssr',
         'gen1-remix',
         'gen1-react',
-<<<<<<< HEAD
         'vue',
         'nuxt',
-        'qwik-city'
-=======
-        'hydrogen',
         'qwik-city',
->>>>>>> 8a6b8b8d
+        'hydrogen'
       ].includes(packageName)
     );
 
