--- conflicted
+++ resolved
@@ -4,7 +4,6 @@
 test.describe('Advanced child sub components', () => {
   test('Display two buttons with label Tab 1 and Tab 2', async ({ page, packageName }) => {
     test.skip(
-<<<<<<< HEAD
       ![
         'react',
         'angular-16',
@@ -13,13 +12,9 @@
         'gen1-react',
         'svelte',
         'sveltekit',
-        'qwik-city'
+        'qwik-city',
+        'hydrogen'
       ].includes(packageName)
-=======
-      !['react', 'angular-16', 'angular-16-ssr', 'gen1-remix', 'gen1-react', 'hydrogen', 'qwik-city'].includes(
-        packageName
-      )
->>>>>>> afdece75
     );
 
     await page.goto('/advanced-child');
@@ -43,8 +38,6 @@
 
   test('Display content for the clicked tab and hide the other', async ({ page, packageName }) => {
     test.skip(
-
-<<<<<<< HEAD
       ![
         'react',
         'angular-16',
@@ -53,13 +46,9 @@
         'gen1-react',
         'svelte',
         'sveltekit',
-        'qwik-city'
+        'qwik-city',
+        'hydrogen'
       ].includes(packageName)
-=======
-      !['react', 'angular-16', 'angular-16-ssr', 'gen1-remix', 'gen1-react', 'hydrogen', 'qwik-city'].includes(
-        packageName
-      )
->>>>>>> afdece75
     );
 
     await page.goto('/advanced-child');
