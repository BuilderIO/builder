import { expect } from '@playwright/test';
import { test, testClickAndVerifyVisibility } from '../helpers/index.js';

test.describe('Advanced child sub components', () => {
  test('Display two buttons with label Tab 1 and Tab 2', async ({ page, packageName }) => {
    test.skip(
<<<<<<< HEAD
      ![
        'react',
        'angular-16',
        'angular-16-ssr',
        'gen1-remix',
        'gen1-react',
        'svelte',
        'sveltekit',
      ].includes(packageName)
=======
      !['react', 'angular-16', 'angular-16-ssr', 'gen1-remix', 'gen1-react', 'qwik-city'].includes(
        packageName
      )
>>>>>>> 782424f3
    );

    await page.goto('/advanced-child');

    await page.waitForSelector('button');

    const buttons = await page.$$('button');

    expect(buttons.length).toBeGreaterThan(0);

    const buttonTexts = await Promise.all(
      buttons.map(async button => {
        const text = await button.textContent();
        return text?.trim();
      })
    );

    expect(buttonTexts).toContain('Tab 1');
    expect(buttonTexts).toContain('Tab 2');
  });

  test('Display content for the clicked tab and hide the other', async ({ page, packageName }) => {
    test.skip(
<<<<<<< HEAD
      ![
        'react',
        'angular-16',
        'angular-16-ssr',
        'gen1-remix',
        'gen1-react',
        'svelte',
        'sveltekit',
      ].includes(packageName)
=======
      !['react', 'angular-16', 'angular-16-ssr', 'gen1-remix', 'gen1-react', 'qwik-city'].includes(
        packageName
      )
>>>>>>> 782424f3
    );

    await page.goto('/advanced-child');

    await page.waitForSelector('button:has-text("Tab 1")');
    await page.waitForSelector('button:has-text("Tab 2")');

    const Tab1ContentVisible = await testClickAndVerifyVisibility(page, 'Tab 1', 'Tab 1 Content');
    expect(Tab1ContentVisible).toBe(true);
    expect(await page.locator('div').filter({ hasText: 'Tab 2 content' }).isVisible()).toBeFalsy();

    const Tab2ContentVisible = await testClickAndVerifyVisibility(page, 'Tab 2', 'Tab 2 content');
    expect(Tab2ContentVisible).toBe(true);
    expect(await page.locator('div').filter({ hasText: 'Tab 1 Content' }).isVisible()).toBeFalsy();
  });
});<|MERGE_RESOLUTION|>--- conflicted
+++ resolved
@@ -4,7 +4,6 @@
 test.describe('Advanced child sub components', () => {
   test('Display two buttons with label Tab 1 and Tab 2', async ({ page, packageName }) => {
     test.skip(
-<<<<<<< HEAD
       ![
         'react',
         'angular-16',
@@ -13,12 +12,8 @@
         'gen1-react',
         'svelte',
         'sveltekit',
+        'qwik-city'
       ].includes(packageName)
-=======
-      !['react', 'angular-16', 'angular-16-ssr', 'gen1-remix', 'gen1-react', 'qwik-city'].includes(
-        packageName
-      )
->>>>>>> 782424f3
     );
 
     await page.goto('/advanced-child');
@@ -42,7 +37,7 @@
 
   test('Display content for the clicked tab and hide the other', async ({ page, packageName }) => {
     test.skip(
-<<<<<<< HEAD
+
       ![
         'react',
         'angular-16',
@@ -51,12 +46,8 @@
         'gen1-react',
         'svelte',
         'sveltekit',
+        'qwik-city'
       ].includes(packageName)
-=======
-      !['react', 'angular-16', 'angular-16-ssr', 'gen1-remix', 'gen1-react', 'qwik-city'].includes(
-        packageName
-      )
->>>>>>> 782424f3
     );
 
     await page.goto('/advanced-child');
