--- conflicted
+++ resolved
@@ -10,17 +10,14 @@
         'angular-16-ssr',
         'gen1-remix',
         'gen1-react',
-<<<<<<< HEAD
         'qwik-city',
         'react-sdk-next-14-app',
-=======
         'vue',
         'nuxt',
         'svelte',
         'sveltekit',
         'qwik-city',
         'hydrogen',
->>>>>>> f3863322
       ].includes(packageName)
     );
 
@@ -36,17 +33,14 @@
         'angular-16-ssr',
         'gen1-remix',
         'gen1-react',
-<<<<<<< HEAD
         'qwik-city',
         'react-sdk-next-14-app',
-=======
         'vue',
         'nuxt',
         'svelte',
         'sveltekit',
         'qwik-city',
         'hydrogen',
->>>>>>> f3863322
       ].includes(packageName)
     );
 
