import { expect } from '@playwright/test';
import { test } from '../helpers/index.js';

test.describe('Editable regions in custom components', () => {
  test('should render a div with two columns with builder-path attr', async ({
    page,
    packageName,
  }) => {
    test.skip(
      !['react', 'angular-16', 'angular-16-ssr', 'svelte', 'sveltekit'].includes(packageName)
    );

    await page.goto('/editable-region');
    await page.waitForLoadState('networkidle');

    const divs = await page.$$('div[builder-path]');

    const count = divs.length;

    expect(count).toBe(2);
  });

  test('should render a div with two columns with placeholder text', async ({
    page,
    packageName,
  }) => {
    test.skip(
<<<<<<< HEAD
      ![
        'react',
        'angular-16',
        'angular-16-ssr',
        'gen1-remix',
        'gen1-react',
        'svelte',
        'sveltekit',
      ].includes(packageName)
=======
      !['react', 'angular-16', 'angular-16-ssr', 'gen1-remix', 'gen1-react', 'qwik-city'].includes(
        packageName
      )
>>>>>>> 782424f3
    );

    await page.goto('/editable-region');

    const twoColumns = page.locator('div.builder-block').first();
    await expect(twoColumns).toBeVisible();

    const columnTexts = await twoColumns.textContent();
    expect(columnTexts).toContain('column 1 text');
    expect(columnTexts).toContain('column 2 text');
  });
});<|MERGE_RESOLUTION|>--- conflicted
+++ resolved
@@ -25,7 +25,6 @@
     packageName,
   }) => {
     test.skip(
-<<<<<<< HEAD
       ![
         'react',
         'angular-16',
@@ -34,12 +33,8 @@
         'gen1-react',
         'svelte',
         'sveltekit',
+        'qwik-city'
       ].includes(packageName)
-=======
-      !['react', 'angular-16', 'angular-16-ssr', 'gen1-remix', 'gen1-react', 'qwik-city'].includes(
-        packageName
-      )
->>>>>>> 782424f3
     );
 
     await page.goto('/editable-region');
