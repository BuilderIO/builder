import { expect } from '@playwright/test';
import { test } from '../helpers/index.js';

test.describe('Editable regions in custom components', () => {
  test('should render a div with two columns with builder-path attr', async ({
    page,
    packageName,
  }) => {
    test.skip(!['react', 'angular-16', 'angular-16-ssr'].includes(packageName));

    await page.goto('/editable-region');
    await page.waitForLoadState('networkidle');

    const divs = await page.$$('div[builder-path]');

    const count = divs.length;

    expect(count).toBe(2);
  });

  test('should render a div with two columns with placeholder text', async ({
    page,
    packageName,
  }) => {
    test.skip(
<<<<<<< HEAD
      !['react', 'angular-16', 'angular-16-ssr', 'gen1-remix', 'gen1-react', 'hydrogen'].includes(
=======
      !['react', 'angular-16', 'angular-16-ssr', 'gen1-remix', 'gen1-react', 'qwik-city'].includes(
>>>>>>> e3ce1d80
        packageName
      )
    );

    await page.goto('/editable-region');

    const twoColumns = page.locator('div.builder-block').first();
    await expect(twoColumns).toBeVisible();

    const columnTexts = await twoColumns.textContent();
    expect(columnTexts).toContain('column 1 text');
    expect(columnTexts).toContain('column 2 text');
  });
});<|MERGE_RESOLUTION|>--- conflicted
+++ resolved
@@ -23,11 +23,7 @@
     packageName,
   }) => {
     test.skip(
-<<<<<<< HEAD
-      !['react', 'angular-16', 'angular-16-ssr', 'gen1-remix', 'gen1-react', 'hydrogen'].includes(
-=======
-      !['react', 'angular-16', 'angular-16-ssr', 'gen1-remix', 'gen1-react', 'qwik-city'].includes(
->>>>>>> e3ce1d80
+      !['react', 'angular-16', 'angular-16-ssr', 'gen1-remix', 'gen1-react', 'hydrogen', 'qwik-city'].includes(
         packageName
       )
     );
