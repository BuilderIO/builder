--- conflicted
+++ resolved
@@ -4,22 +4,14 @@
 
 test.describe('LivePreviewBlogData Component', () => {
   test('should render the page without 404', async ({ page, packageName }) => {
-<<<<<<< HEAD
-    test.skip(!['react', 'sveltekit', 'svelte'].includes(packageName));
-=======
-    test.skip(!['react', 'vue', 'nuxt'].includes(packageName));
->>>>>>> 0611a1df
+    test.skip(!['react', 'vue', 'nuxt', 'sveltekit', 'svelte'].includes(packageName));
 
     const response = await page.goto('/live-preview');
     expect(response?.status()).toBeLessThan(400);
   });
 
   test('should display blog details correctly', async ({ page, packageName }) => {
-<<<<<<< HEAD
-    test.skip(!['react', 'sveltekit', 'svelte'].includes(packageName));
-=======
-    test.skip(!['react', 'vue', 'nuxt'].includes(packageName));
->>>>>>> 0611a1df
+    test.skip(!['react', 'vue', 'nuxt', 'sveltekit', 'svelte'].includes(packageName));
 
     await page.goto('/live-preview');
 
@@ -38,11 +30,7 @@
         packageName === 'nextjs-sdk-next-app' ||
           packageName === 'gen1-next14-pages' ||
           packageName === 'gen1-remix' ||
-<<<<<<< HEAD
-          !['react', 'sveltekit', 'svelte'].includes(packageName),
-=======
-          !['react', 'vue', 'nuxt'].includes(packageName),
->>>>>>> 0611a1df
+          !['react', 'vue', 'nuxt', 'sveltekit', 'svelte'].includes(packageName),
         'Skipping test: incompatible package or framework.'
       );
 
