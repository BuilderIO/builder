--- conflicted
+++ resolved
@@ -3,51 +3,15 @@
 import { launchEmbedderAndWaitForSdk, sendPatchOrUpdateMessage } from '../helpers/visual-editor.js';
 
 test.describe('LivePreviewBlogData Component', () => {
-<<<<<<< HEAD
-=======
-  test('should render the page without 404', async ({ page, packageName }) => {
-    test.skip(
-      !['react', 'vue', 'nuxt', 'angular-16', 'angular-16-ssr', 'sveltekit', 'svelte'].includes(
-        packageName
-      )
-    );
-
-    const response = await page.goto('/live-preview');
-    expect(response?.status()).toBeLessThan(400);
-  });
-
-  test('should display blog details correctly', async ({ page, packageName }) => {
-    test.skip(
-      !['react', 'vue', 'nuxt', 'angular-16', 'angular-16-ssr', 'sveltekit', 'svelte'].includes(
-        packageName
-      )
-    );
-
-    await page.goto('/live-preview');
-
-    const blogPreview = page.locator('.blog-data-preview');
-    await expect(blogPreview).toBeVisible();
-
-    //assert the blog details coming from builder data model
-    await expect(blogPreview).toContainText('Blog Title: Welcome to Builder.io');
-    await expect(blogPreview).toContainText('Authored by: John Doe');
-    await expect(blogPreview).toContainText('Handle: john_doe');
-  });
-
->>>>>>> 11315dae
   test.describe('Live Preview blog data - Visual Editor', () => {
     test('enables live previewing and editing', async ({ page, basePort, sdk, packageName }) => {
       test.skip(
         packageName === 'nextjs-sdk-next-app' ||
           packageName === 'gen1-next14-pages' ||
           packageName === 'gen1-remix' ||
-<<<<<<< HEAD
-          !['react', 'qwik-city'].includes(packageName),
-=======
-          !['react', 'vue', 'nuxt', 'angular-16', 'angular-16-ssr', 'sveltekit', 'svelte'].includes(
+          !['react', 'vue', 'nuxt', 'angular-16', 'angular-16-ssr', 'sveltekit', 'svelte', 'qwik-city'].includes(
             packageName
           ),
->>>>>>> 11315dae
         'Skipping test: incompatible package or framework.'
       );
 
