import { expect } from '@playwright/test';
import { test } from '../helpers/index.js';

test.describe('Product Details Component', () => {
  test.beforeEach(async ({ page, packageName }) => {
<<<<<<< HEAD
    test.skip(
      ![
        'angular-16',
        'angular-16-ssr',
        'vue',
        'nuxt',
        'svelte',
        'sveltekit',
        'qwik-city',
        'react-sdk-next-14-app',
        'react-sdk-next-pages',
        'hydrogen',
      ].includes(packageName)
    );
=======
    test.skip(!['angular-16', 'angular-16-ssr', 'react'].includes(packageName));
>>>>>>> f9812256
    // Visit the page where ProductDetailsComponent is rendered
    await page.goto('/product/category/jacket');
  });

  test('should display product name', async ({ page }) => {
    // Wait for the product name to be rendered
    const productNameLocator = page.locator('h1');
    await productNameLocator.waitFor();

    // Verify the product name is correctly rendered
    const productName = await productNameLocator.textContent();
    expect(productName).toBe('Red Jacket');
  });

  test('should display product image with correct attributes', async ({ page }) => {
    // Wait for the image to be rendered
    const image = page.locator('img');

    // Verify the image source, alt text, and size
    await expect(image).toHaveAttribute('src', /.+/);
    await expect(image).toHaveAttribute('alt', 'Red Jacket');
  });

  test('should display product copy (description)', async ({ page }) => {
    // Verify the product copy text
    const productCopyLocator = page.locator('text=This jacket will save you from Frost Bite');
    await productCopyLocator.waitFor();

    const productCopy = await productCopyLocator.textContent();
    expect(productCopy).toBe('This jacket will save you from Frost Bite');
  });

  test('should display product price', async ({ page }) => {
    // Verify the product price
    const priceLocator = page.locator('text=Price: 200');
    await priceLocator.waitFor();

    const price = await priceLocator.textContent();
    expect(price).toContain('200');
  });
});<|MERGE_RESOLUTION|>--- conflicted
+++ resolved
@@ -3,11 +3,11 @@
 
 test.describe('Product Details Component', () => {
   test.beforeEach(async ({ page, packageName }) => {
-<<<<<<< HEAD
     test.skip(
       ![
         'angular-16',
         'angular-16-ssr',
+        'react',
         'vue',
         'nuxt',
         'svelte',
@@ -18,9 +18,6 @@
         'hydrogen',
       ].includes(packageName)
     );
-=======
-    test.skip(!['angular-16', 'angular-16-ssr', 'react'].includes(packageName));
->>>>>>> f9812256
     // Visit the page where ProductDetailsComponent is rendered
     await page.goto('/product/category/jacket');
   });
