--- conflicted
+++ resolved
@@ -2,10 +2,6 @@
 import { test } from '../helpers/index.js';
 
 test.describe('Product Editorial Page with Real Data', () => {
-<<<<<<< HEAD
-  test.beforeEach(async ({ page }) => {
-    // Navigate to the product editorial page
-=======
   test.beforeEach(async ({ page, packageName }) => {
     test.skip(
       [
@@ -31,7 +27,6 @@
         'gen1-next15-app',
       ].includes(packageName)
     );
->>>>>>> 9458cc37
     await page.goto('/products/1');
   });
 
