import { expect } from '@playwright/test';
import { test } from '../helpers/index.js';

test.describe('Duplicate Attributes', () => {
<<<<<<< HEAD
  test('wrapped block has no duplicate attributes', async ({ page, packageName }) => {
    test.skip(packageName === 'react-native');
=======
  test('wrapped block has no duplicate attributes', async ({ page, packageName, sdk }) => {
    test.fail(
      excludeTestFor({ angular: true }, sdk),
      'attributes not spread out so cant set footer'
    );
    test.skip(packageName === 'react-native-74' || packageName === 'react-native-76-fabric');
>>>>>>> f9b85528
    await page.goto('/duplicate-attributes');

    const footer = await page.locator('footer');
    const section = await page.locator('section');

    const footerId = await footer?.getAttribute('builder-id', { timeout: 10000 });
    const footerClass = await footer?.getAttribute('class', { timeout: 10000 });

    const sectionId = await section?.getAttribute('builder-id', { timeout: 10000 });
    const sectionClass = await section?.getAttribute('class', { timeout: 10000 });

    expect(footerId).toBe('builder-6a8ccf9861154b7689ba9adfe4577a55');
    expect(sectionId).toBeNull();
    expect(footerClass?.includes('builder-6a8ccf9861154b7689ba9adfe4577a55')).toBe(true);
    expect(!!sectionClass?.includes('builder-6a8ccf9861154b7689ba9adfe4577a55')).toBe(false);
  });
});<|MERGE_RESOLUTION|>--- conflicted
+++ resolved
@@ -2,17 +2,9 @@
 import { test } from '../helpers/index.js';
 
 test.describe('Duplicate Attributes', () => {
-<<<<<<< HEAD
   test('wrapped block has no duplicate attributes', async ({ page, packageName }) => {
-    test.skip(packageName === 'react-native');
-=======
-  test('wrapped block has no duplicate attributes', async ({ page, packageName, sdk }) => {
-    test.fail(
-      excludeTestFor({ angular: true }, sdk),
-      'attributes not spread out so cant set footer'
-    );
     test.skip(packageName === 'react-native-74' || packageName === 'react-native-76-fabric');
->>>>>>> f9b85528
+
     await page.goto('/duplicate-attributes');
 
     const footer = await page.locator('footer');
