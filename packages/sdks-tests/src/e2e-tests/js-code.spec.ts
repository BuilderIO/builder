import { expect } from '@playwright/test';
import { excludeTestFor, isSSRFramework, test } from '../helpers/index.js';

test.describe('JS Code', () => {
  test('runs code', async ({ page }) => {
    await page.goto('/js-code/');
    const menuLocator = page.locator('text=jsCode text');
    await expect(menuLocator).toBeVisible();
  });
<<<<<<< HEAD
  test('runs code in SSR (JS disabled)', async ({ browser, packageName }) => {
    test.fail(!isSSRFramework(packageName));
    test.fail(
      packageName === 'nextjs-sdk-next-app',
      'RSCs are not able to update JSCode during SSR.'
    );
=======
  test('runs code (after client-side navigation)', async ({ page }) => {
    await page.goto('/');

    const links = page.locator('a');

    const jsCodeLink = await links.filter({ hasText: 'JS Code' });

    await expect(jsCodeLink).toHaveCount(1);
    await jsCodeLink.click();

    const menuLocator = page.locator('text=jsCode text');
    await expect(menuLocator).toBeVisible();
  });

  test('runs code in SSR (JS disabled)', async ({ browser, packageName }) => {
    test.fail(!isSSRFramework(packageName));
>>>>>>> f116f537

    const context = await browser.newContext({
      javaScriptEnabled: false,
    });
    const page = await context.newPage();
    await page.goto('/js-code/');
    const menuLocator = page.locator('text=jsCode text');
    await expect(menuLocator).toBeVisible();
  });
  test('runs code inside Browser.isBrowser', async ({ page, sdk }) => {
    // doesn't work for these as they are SSR frameworks without a hydration step.
    // therefore jsCode blocks are not run on the client at all
    test.skip(excludeTestFor(['qwik', 'rsc'], sdk));

    const msgPromise = page.waitForEvent('console', msg => msg.text().includes('hello world'));

    await page.goto('/js-content-is-browser');
    await msgPromise;
<<<<<<< HEAD
=======
  });

  test('runs code inside Browser.isBrowser (after client-side navigation)', async ({
    page,
    sdk,
  }) => {
    // this isn't really client-side navigation in most frameworks
    // except for sveltekit I think which automatically hijacks anchor tags

    // therefore this test is not applicable to these frameworks which will ssr the page
    test.skip(excludeTestFor(['qwik', 'rsc'], sdk));

    await page.goto('/');
    const msgPromise = page.waitForEvent('console', msg => msg.text().includes('hello world'));

    const links = page.locator('a');

    const jsCodeLink = await links.filter({ hasText: 'JS isBrowser code' });

    await expect(jsCodeLink).toHaveCount(1);

    await jsCodeLink.click();
    await msgPromise;
>>>>>>> f116f537
  });
});<|MERGE_RESOLUTION|>--- conflicted
+++ resolved
@@ -7,14 +7,6 @@
     const menuLocator = page.locator('text=jsCode text');
     await expect(menuLocator).toBeVisible();
   });
-<<<<<<< HEAD
-  test('runs code in SSR (JS disabled)', async ({ browser, packageName }) => {
-    test.fail(!isSSRFramework(packageName));
-    test.fail(
-      packageName === 'nextjs-sdk-next-app',
-      'RSCs are not able to update JSCode during SSR.'
-    );
-=======
   test('runs code (after client-side navigation)', async ({ page }) => {
     await page.goto('/');
 
@@ -28,10 +20,30 @@
     const menuLocator = page.locator('text=jsCode text');
     await expect(menuLocator).toBeVisible();
   });
+  test('runs code in SSR (JS disabled)', async ({ browser, packageName }) => {
+    test.fail(!isSSRFramework(packageName));
+    test.fail(
+      packageName === 'nextjs-sdk-next-app',
+      'RSCs are not able to update JSCode during SSR.'
+    );
+
+    const context = await browser.newContext({
+      javaScriptEnabled: false,
+    });
+    const page = await context.newPage();
+    await page.goto('/js-code/');
+    const menuLocator = page.locator('text=jsCode text');
+    await expect(menuLocator).toBeVisible();
+  });
+  test('runs code inside Browser.isBrowser', async ({ page, sdk }) => {
+    // doesn't work for these as they are SSR frameworks without a hydration step.
+    // therefore jsCode blocks are not run on the client at all
+    test.skip(excludeTestFor(['qwik', 'rsc'], sdk));
+
+    const msgPromise = page.waitForEvent('console', msg => msg.text().includes('hello world'));
 
   test('runs code in SSR (JS disabled)', async ({ browser, packageName }) => {
     test.fail(!isSSRFramework(packageName));
->>>>>>> f116f537
 
     const context = await browser.newContext({
       javaScriptEnabled: false,
@@ -50,8 +62,6 @@
 
     await page.goto('/js-content-is-browser');
     await msgPromise;
-<<<<<<< HEAD
-=======
   });
 
   test('runs code inside Browser.isBrowser (after client-side navigation)', async ({
@@ -75,6 +85,5 @@
 
     await jsCodeLink.click();
     await msgPromise;
->>>>>>> f116f537
   });
 });