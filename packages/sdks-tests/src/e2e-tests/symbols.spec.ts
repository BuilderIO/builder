import type { Page } from '@playwright/test';
import { expect } from '@playwright/test';
import { DEFAULT_TEXT_SYMBOL, FRENCH_TEXT_SYMBOL } from '../specs/symbol-with-locale.js';
import { FIRST_SYMBOL_CONTENT, SECOND_SYMBOL_CONTENT } from '../specs/symbols.js';
<<<<<<< HEAD
import { excludeGen2, checkIsRN, test } from '../helpers/index.js';
=======
import {
  excludeGen2,
  checkIsGen1React,
  checkIsRN,
  test,
  mapSdkName,
  getSdkGeneration,
} from '../helpers/index.js';
>>>>>>> 0be20006
import type { ServerName } from '../helpers/sdk.js';

/**
 * These packages fetch symbol content on the server, so we cannot test them.
 */
const SSR_FETCHING_PACKAGES: (ServerName | 'DEFAULT')[] = ['nextjs-sdk-next-app', 'qwik-city'];

const testSymbols = async (page: Page) => {
  await expect(page.getByText('special test description').locator('visible=true')).toBeVisible();

  await expect(
    page
      .locator(
        '[src="https://cdn.builder.io/api/v1/image/assets%2Ff1a790f8c3204b3b8c5c1795aeac4660%2F32b835cd8f62400085961dcf3f3b37a2"]'
      )
      .locator('visible=true')
  ).toBeVisible();

  await expect(page.getByText('default description').locator('visible=true')).toBeVisible();

  await expect(
    page
      .locator(
        '[src="https://cdn.builder.io/api/v1/image/assets%2Ff1a790f8c3204b3b8c5c1795aeac4660%2F4bce19c3d8f040b3a95e91000a98283e"]'
      )
      .locator('visible=true')
  ).toBeVisible();

  const firstSymbolText = await page.locator('text="Description of image:"').first();

  // these are desktop and tablet styles, and will never show up in react native
  if (!checkIsRN) {
    // check desktop styles
    await expect(firstSymbolText).toHaveCSS('color', 'rgb(255, 0, 0)');

    // resize to tablet
    await page.setViewportSize({ width: 930, height: 1000 });
    await expect(firstSymbolText).toHaveCSS('color', 'rgb(0, 255, 6)');

    // resize to mobile
    await page.setViewportSize({ width: 400, height: 1000 });
  }

  // TO-DO: fix react native style inheritance for symbols->Text (using HTML renderer component), so we can unblock this.
  if (!checkIsRN) {
    // check mobile styles
    await expect(firstSymbolText).toHaveCSS('color', 'rgb(0, 255, 255)');
  }
};

test.describe('Symbols', () => {
  test('render correctly', async ({ page }) => {
    await page.goto('/symbols');

    await testSymbols(page);
  });
  test('fetch content if not provided', async ({ page, packageName }) => {
    test.fail(SSR_FETCHING_PACKAGES.includes(packageName));

    let x = 0;
    let headers;

    const urlMatch = /https:\/\/cdn\.builder\.io\/api\/v3\/content\/symbol\.*/;

    await page.route(urlMatch, route => {
      x++;
      headers = route.request().headers();

      return route.fulfill({
        status: 200,
        json: {
          results: [x === 0 ? FIRST_SYMBOL_CONTENT : SECOND_SYMBOL_CONTENT],
        },
      });
    });

    await page.goto('/symbols-without-content');

    await testSymbols(page);

    await expect(x).toBeGreaterThanOrEqual(2);

    // Check for new SDK headers
    expect(headers?.['x-builder-sdk']).toBe(mapSdkName(sdk));
    expect(headers?.['x-builder-sdk-gen']).toBe(getSdkGeneration(sdk));
    expect(headers?.['x-builder-sdk-version']).toMatch(/\d+\.\d+\.\d+/); // Check for semver format
  });

  test('refresh on locale change', async ({ page, sdk }) => {
    // have to use `.skip()` because this test sometimes works in gen2 but flaky
    test.skip(excludeGen2(sdk));

    let x = 0;
    let headers;

    const urlMatch = /https:\/\/cdn\.builder\.io\/api\/v3\/content\/symbol\.*/;

    await page.route(urlMatch, route => {
      x++;
      headers = route.request().headers();

      return route.fulfill({
        status: 200,
        json: {
          results: [x === 1 ? DEFAULT_TEXT_SYMBOL : FRENCH_TEXT_SYMBOL],
        },
      });
    });

    await page.goto('/symbol-with-locale');

    await expect(page.locator('text=Default text')).toBeVisible();

    await page.click('text=click');

    await expect(page.locator('text=French text')).toBeVisible();

    await expect(x).toBeGreaterThanOrEqual(2);

    // Check for new SDK headers
    expect(headers?.['x-builder-sdk']).toBe(mapSdkName(sdk));
    expect(headers?.['x-builder-sdk-gen']).toBe(getSdkGeneration(sdk));
    expect(headers?.['x-builder-sdk-version']).toMatch(/\d+\.\d+\.\d+/); // Check for semver format
  });

  test.describe('apiVersion', () => {
    test('apiVersion is not set', async ({ page, packageName }) => {
      test.fail(SSR_FETCHING_PACKAGES.includes(packageName));

      let x = 0;
      let headers;

      const urlMatch = /.*cdn\.builder\.io\/api\/v3\/content\/symbol.*/;

      await page.route(urlMatch, route => {
        x++;
        headers = route.request().headers();

        return route.fulfill({
          status: 200,
          json: {
            results: [x === 0 ? FIRST_SYMBOL_CONTENT : SECOND_SYMBOL_CONTENT],
          },
        });
      });

      await page.goto('/api-version-default');

      await testSymbols(page);

      await expect(x).toBeGreaterThanOrEqual(2);

      // Check for new SDK headers
      expect(headers?.['x-builder-sdk']).toBe(mapSdkName(sdk));
      expect(headers?.['x-builder-sdk-gen']).toBe(getSdkGeneration(sdk));
      expect(headers?.['x-builder-sdk-version']).toMatch(/\d+\.\d+\.\d+/); // Check for semver format
    });

    test('apiVersion is set to v3', async ({ page, packageName }) => {
      test.fail(SSR_FETCHING_PACKAGES.includes(packageName));
      let x = 0;
      let headers;

      const urlMatch = /.*cdn\.builder\.io\/api\/v3\/content\/symbol.*/;

      await page.route(urlMatch, route => {
        x++;
        headers = route.request().headers();

        return route.fulfill({
          status: 200,
          json: {
            results: [x === 0 ? FIRST_SYMBOL_CONTENT : SECOND_SYMBOL_CONTENT],
          },
        });
      });

      await page.goto('/api-version-v3');

      await testSymbols(page);

      await expect(x).toBeGreaterThanOrEqual(2);

      // Check for new SDK headers
      expect(headers?.['x-builder-sdk']).toBe(mapSdkName(sdk));
      expect(headers?.['x-builder-sdk-gen']).toBe(getSdkGeneration(sdk));
      expect(headers?.['x-builder-sdk-version']).toMatch(/\d+\.\d+\.\d+/); // Check for semver format
    });
  });

  test('works in nested symbols with inherit', async ({ packageName, page, sdk }) => {
    await page.goto('/nested-symbols');

    // gen1-remix and gen1-next are also skipped because React.useContext is not recognized
    test.fail(['gen1-remix', 'gen1-next'].includes(packageName));

    let selector = '[builder-model="symbol"]';
    if (checkIsRN(sdk)) {
      selector = '[data-class="builder-symbol"]';
    }
    const symbols = page.locator(selector);
    await expect(symbols).toHaveCount(2);
  });
});<|MERGE_RESOLUTION|>--- conflicted
+++ resolved
@@ -2,18 +2,7 @@
 import { expect } from '@playwright/test';
 import { DEFAULT_TEXT_SYMBOL, FRENCH_TEXT_SYMBOL } from '../specs/symbol-with-locale.js';
 import { FIRST_SYMBOL_CONTENT, SECOND_SYMBOL_CONTENT } from '../specs/symbols.js';
-<<<<<<< HEAD
-import { excludeGen2, checkIsRN, test } from '../helpers/index.js';
-=======
-import {
-  excludeGen2,
-  checkIsGen1React,
-  checkIsRN,
-  test,
-  mapSdkName,
-  getSdkGeneration,
-} from '../helpers/index.js';
->>>>>>> 0be20006
+import { excludeGen2, checkIsRN, test, mapSdkName, getSdkGeneration } from '../helpers/index.js';
 import type { ServerName } from '../helpers/sdk.js';
 
 /**
