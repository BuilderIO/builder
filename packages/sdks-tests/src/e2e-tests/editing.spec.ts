--- conflicted
+++ resolved
@@ -647,9 +647,8 @@
     });
   });
 
-<<<<<<< HEAD
   test('Symbol should update the data when nested values are updated', async ({ page, basePort, sdk, packageName }) => {
-    
+
     test.skip(excludeGen1(sdk));
     test.skip(packageName === 'nextjs-sdk-next-app');
 
@@ -667,7 +666,8 @@
     });
 
     await page.frameLocator('iframe').getByText('AFK').waitFor();
-=======
+  });
+
   test.describe('New Block addition and deletion with components using props.children / slots', () => {
     test('should add new block below the last block', async ({
       page,
@@ -845,6 +845,5 @@
       await sendContentUpdateMessage({ page, newContent: updatedContent, model: 'page' });
       await page.frameLocator('iframe').getByText('new text').waitFor({ state: 'hidden' });
     });
->>>>>>> 8c0d6469
   });
 });