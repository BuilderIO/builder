import { expect } from '@playwright/test';
import {
  COLUMNS_WITH_NEW_SPACE,
  COLUMNS_WITH_NEW_TEXT,
  COLUMNS_WITH_NEW_WIDTHS,
} from '../specs/columns.js';
import { NEW_TEXT } from '../specs/helpers.js';
import { HOMEPAGE } from '../specs/homepage.js';
<<<<<<< HEAD
import { checkIsRN, excludeGen1, test } from '../helpers/index.js';
=======
import { checkIsRN, test, excludeGen2 } from '../helpers/index.js';
>>>>>>> f9b85528
import {
  cloneContent,
  launchEmbedderAndWaitForSdk,
  sendContentUpdateMessage,
  sendPatchOrUpdateMessage,
} from '../helpers/visual-editor.js';
import { MODIFIED_EDITING_COLUMNS } from '../specs/editing-columns-inner-layout.js';
import { ADD_A_TEXT_BLOCK } from '../specs/duplicated-content-using-nested-symbols.js';
import { EDITING_STYLES } from '../specs/editing-styles.js';
import { ACCORDION_WITH_NO_DETAIL } from '../specs/accordion.js';

const editorTests = ({
  noTrustedHosts,
  editorIsInViewPort,
}: {
  noTrustedHosts: boolean;
  editorIsInViewPort?: boolean;
}) => {
  test('correctly updates Text block', async ({ page, basePort, packageName, sdk }) => {
    test.skip(
      packageName === 'nextjs-sdk-next-app' ||
        packageName === 'gen1-next14-pages' ||
        packageName === 'gen1-next15-app' ||
        packageName === 'gen1-remix'
    );

    if (!editorIsInViewPort) {
      test.skip(sdk !== 'qwik', 'This is Qwik only test');
    }

    await launchEmbedderAndWaitForSdk({
      path: noTrustedHosts
        ? '/no-trusted-hosts'
        : editorIsInViewPort
          ? '/editing'
          : '/editing-with-top-padding',
      basePort,
      page,
      sdk,
    });

    await expect(
      page.frameLocator('iframe').getByText('SDK Feature testing project')
    ).toBeVisible();

    await sendPatchOrUpdateMessage({
      page,
      content: cloneContent(HOMEPAGE),
      model: 'page',
      sdk,
      path: '/data/blocks/0/children/0/component/options/text',
      updateFn: () => 'foo-bar-new-text',
    });

    await expect(page.frameLocator('iframe').getByText('foo-bar-new-text')).toBeVisible();
  });

  test('correctly updates Text block styles', async ({ page, packageName, basePort, sdk }) => {
    test.skip(
      packageName === 'nextjs-sdk-next-app' ||
        packageName === 'gen1-next14-pages' ||
        packageName === 'gen1-next15-app' ||
        packageName === 'gen1-remix'
    );

    await launchEmbedderAndWaitForSdk({
      path: noTrustedHosts ? '/editing-styles-no-trusted-hosts' : '/editing-styles',
      basePort,
      page,
      sdk,
    });
    const btn1 = page.frameLocator('iframe').getByRole(sdk === 'oldReact' ? 'button' : 'link');
    await expect(btn1).toHaveCSS('background-color', 'rgb(184, 35, 35)');

    await sendPatchOrUpdateMessage({
      page,
      content: cloneContent(EDITING_STYLES),
      model: 'page',
      sdk,
      path: '/data/blocks/0/responsiveStyles/large/backgroundColor',
      updateFn: () => 'rgb(19, 67, 92)',
    });

    const btn = page.frameLocator('iframe').getByRole(sdk === 'oldReact' ? 'button' : 'link');
    await expect(btn).toHaveCSS('background-color', 'rgb(19, 67, 92)');
  });
};

test.describe('Visual Editing', () => {
  editorTests({ noTrustedHosts: false, editorIsInViewPort: false });
  test('correctly updates Box -> Columns when used Inner Layout > Columns option', async ({
    page,
    packageName,
    basePort,
    sdk,
  }) => {
    test.skip(
      packageName === 'nextjs-sdk-next-app' ||
        packageName === 'gen1-next14-pages' ||
        packageName === 'gen1-next15-app' ||
        packageName === 'gen1-react' ||
        packageName === 'gen1-remix'
    );

    await launchEmbedderAndWaitForSdk({
      path: '/editing-box-columns-inner-layout',
      basePort,
      page,
      sdk,
    });

    const firstText = page.frameLocator('iframe').getByText('first');
    const secondText = page.frameLocator('iframe').getByText('second');
    await expect(firstText).toBeVisible();
    await expect(secondText).toBeVisible();
    const firstBox = await firstText.boundingBox();
    const secondBox = await secondText.boundingBox();
    if (firstBox && secondBox) {
      expect(firstBox.y).toBeLessThan(secondBox.y);
    }

    await sendContentUpdateMessage({ page, newContent: MODIFIED_EDITING_COLUMNS, model: 'page' });
    // had to hack this so that we can wait for the content update to actually show up (was failing in Qwik)
    await page.frameLocator('iframe').getByText('third').waitFor();

    const updatedFirstText = page.frameLocator('iframe').getByText('third');
    await expect(updatedFirstText).toBeVisible();
    await expect(secondText).toBeVisible();
    const updatedFirstBox = await updatedFirstText.boundingBox();
    const updatedSecondBox = await secondText.boundingBox();
    if (updatedFirstBox && updatedSecondBox) {
      if (checkIsRN(sdk)) {
        // stack layout incase of RN SDK
        expect(updatedFirstBox.x).toBe(updatedSecondBox.x);
        expect(updatedFirstBox.y).toBeLessThan(updatedSecondBox.y);
      } else {
        expect(updatedFirstBox.x).toBeLessThan(updatedSecondBox.x);
        expect(updatedFirstBox.y).toBe(updatedSecondBox.y);
      }
    }
  });

  test('nested ContentVariants with same model name should not duplicate content', async ({
    page,
    packageName,
    basePort,
    sdk,
  }) => {
    test.skip(
      packageName === 'nextjs-sdk-next-app' ||
        packageName === 'gen1-next14-pages' ||
        packageName === 'gen1-next15-app' ||
        packageName === 'gen1-react' ||
        packageName === 'gen1-remix'
    );

    test.skip(packageName === 'vue', 'Vue tests flake on this one for an unnkown reason.');

    await page.goto('/duplicated-content-using-nested-symbols');
    await launchEmbedderAndWaitForSdk({
      path: '/duplicated-content-using-nested-symbols',
      basePort,
      page,
      sdk,
    });

    await sendContentUpdateMessage({
      page,
      newContent: ADD_A_TEXT_BLOCK,
      model: 'symbol',
    });

    await page.frameLocator('iframe').getByText('something other than the symbol!').waitFor();

    const textBlocks = await page
      .frameLocator('iframe')
      .getByText('something other than the symbol!')
      .all();
    expect(textBlocks.length).toBe(1);
  });

  test.describe('Column block', () => {
    test('correctly updates nested Text block', async ({ page, basePort, packageName, sdk }) => {
      test.skip(
        packageName === 'nextjs-sdk-next-app' ||
          packageName === 'gen1-next14-pages' ||
          packageName === 'gen1-next15-app' ||
          packageName === 'gen1-react' ||
          packageName === 'gen1-remix'
      );

      await launchEmbedderAndWaitForSdk({ path: '/columns', basePort, page, sdk });
      await sendContentUpdateMessage({ page, newContent: COLUMNS_WITH_NEW_TEXT, model: 'page' });
      await page.frameLocator('iframe').getByText(NEW_TEXT).waitFor();
    });
    test('correctly updates space prop', async ({ page, basePort, packageName, sdk }) => {
      test.skip(
        packageName === 'nextjs-sdk-next-app' ||
          packageName === 'gen1-next14-pages' ||
          packageName === 'gen1-next15-app' ||
          packageName === 'gen1-react' ||
          packageName === 'gen1-remix'
      );

      const selector = checkIsRN(sdk)
        ? '[data-builder-block-name=builder-column]'
        : '.builder-column';
      await launchEmbedderAndWaitForSdk({ path: '/columns', basePort, page, sdk });
      const secondColumn = page.frameLocator('iframe').locator(selector).nth(1);

      await expect(secondColumn).toHaveCSS('margin-left', checkIsRN(sdk) ? '0px' : '20px');
      await sendContentUpdateMessage({ page, newContent: COLUMNS_WITH_NEW_SPACE, model: 'page' });
      await expect(secondColumn).toHaveCSS('margin-left', '10px');
    });
    test('correctly updates width props', async ({ page, basePort, packageName, sdk }) => {
      test.skip(
        packageName === 'react-native-74' ||
          packageName === 'react-native-76-fabric' ||
          packageName === 'nextjs-sdk-next-app' ||
          packageName === 'gen1-next14-pages' ||
          packageName === 'gen1-next15-app' ||
          packageName === 'gen1-react' ||
          packageName === 'gen1-remix'
      );

      await launchEmbedderAndWaitForSdk({ path: '/columns', basePort, page, sdk });
      const secondColumn = page.frameLocator('iframe').locator('.builder-column').nth(1);

      const initialWidth = await secondColumn.evaluate(el =>
        getComputedStyle(el).width.replace('px', '')
      );

      await sendContentUpdateMessage({ page, newContent: COLUMNS_WITH_NEW_WIDTHS, model: 'page' });

      await expect
        .poll(
          async () => {
            const currentWidth = await secondColumn.evaluate(el =>
              getComputedStyle(el).width.replace('px', '')
            );
            return Number(currentWidth);
          },
          {
            message: 'Waiting for column width to increase',
            timeout: 5000,
          }
        )
        .toBeGreaterThan(Number(initialWidth));
    });
  });

  test.describe('Accordion block', () => {
    test('inserting a new detail item adds it to the correct place in the accordion', async ({
      page,
      sdk,
      basePort,
      packageName,
    }) => {
      test.skip(
        packageName === 'nextjs-sdk-next-app' ||
          packageName === 'gen1-next14-pages' ||
          packageName === 'gen1-next15-app' ||
          packageName === 'gen1-react' ||
          packageName === 'gen1-remix'
      );
      await launchEmbedderAndWaitForSdk({ path: '/accordion-no-detail', basePort, page, sdk });

      const item1 = page.frameLocator('iframe').getByText('Item 1');
      const NEW_DETAILS_TEXT = 'new detail';

      await item1.click();

      await expect(page.frameLocator('iframe').getByText(NEW_DETAILS_TEXT)).not.toBeVisible();

      // reset
      await item1.click();

      const accordion = cloneContent(ACCORDION_WITH_NO_DETAIL);

      // insert new detail item
      accordion.data.blocks[0].component.options.items[0].detail = [
        {
          id: 'some-random-id',
          component: {
            name: 'Text',
            options: { text: NEW_DETAILS_TEXT },
          },
        },
      ];

      await sendContentUpdateMessage({
        page,
        newContent: accordion,
        model: 'page',
      });

      await item1.click();

      const detailElement = page.frameLocator('iframe').getByText(NEW_DETAILS_TEXT);
      await detailElement.waitFor();

      const [titleBox, detailBox] = await Promise.all([
        item1.boundingBox(),
        detailElement.boundingBox(),
      ]);

      if (!titleBox || !detailBox) {
        throw new Error('Title or detail box not found');
      }

      expect(detailBox.y).toBeGreaterThan(titleBox.y);
    });
  });

  test.describe('fails for empty trusted hosts', () => {
    test.fail();
    editorTests({ noTrustedHosts: true });
  });

  test.describe('Data Models', () => {
    test('correctly updates', async ({ page, packageName, basePort, sdk }) => {
      test.skip(packageName !== 'react', 'This test is only implemented for React');

      await launchEmbedderAndWaitForSdk({ path: '/data-preview', basePort, page, sdk });

      await page.frameLocator('iframe').getByText('coffee name: Epoch Chemistry').waitFor();
      await page.frameLocator('iframe').getByText('coffee info: Local coffee brand.').waitFor();
      await sendContentUpdateMessage({
        page,
        newContent: {
          data: { name: 'Anchored Coffee', info: 'Another coffee brand.' },
        },
        model: 'coffee',
      });
      await page.frameLocator('iframe').getByText('coffee name: Anchored Coffee').waitFor();
      await page.frameLocator('iframe').getByText('coffee info: Another coffee brand.').waitFor();
    });
  });

  test.describe('SDK', () => {
    test('should inject correct SDK data into iframe', async ({ page, basePort, sdk }) => {
<<<<<<< HEAD
      test.skip(excludeGen1(sdk));
      let consoleMsg = '';
      const msgPromise = page.waitForEvent('console',  msg => {
        if(msg.text().includes('BUILDER_EVENT: builder.sdkInfo')){
=======
      test.skip(excludeGen2(sdk));
      let consoleMsg = '';
      const msgPromise = page.waitForEvent('console', msg => {
        if (msg.text().includes('BUILDER_EVENT: builder.sdkInjected')) {
>>>>>>> f9b85528
          consoleMsg = msg.text();
          return true;
        }
        return false;
      });
      await launchEmbedderAndWaitForSdk({
        page,
        basePort,
        path: '/editing',
        sdk,
      });
      await msgPromise;

      expect(consoleMsg).toContain('modelName: page');
      expect(consoleMsg).toContain('apiKey: abcd');
    });
  });
});<|MERGE_RESOLUTION|>--- conflicted
+++ resolved
@@ -6,11 +6,7 @@
 } from '../specs/columns.js';
 import { NEW_TEXT } from '../specs/helpers.js';
 import { HOMEPAGE } from '../specs/homepage.js';
-<<<<<<< HEAD
-import { checkIsRN, excludeGen1, test } from '../helpers/index.js';
-=======
-import { checkIsRN, test, excludeGen2 } from '../helpers/index.js';
->>>>>>> f9b85528
+import { checkIsRN, test, excludeGen1, excludeGen2  } from '../helpers/index.js';
 import {
   cloneContent,
   launchEmbedderAndWaitForSdk,
@@ -352,17 +348,10 @@
 
   test.describe('SDK', () => {
     test('should inject correct SDK data into iframe', async ({ page, basePort, sdk }) => {
-<<<<<<< HEAD
-      test.skip(excludeGen1(sdk));
-      let consoleMsg = '';
-      const msgPromise = page.waitForEvent('console',  msg => {
-        if(msg.text().includes('BUILDER_EVENT: builder.sdkInfo')){
-=======
       test.skip(excludeGen2(sdk));
       let consoleMsg = '';
       const msgPromise = page.waitForEvent('console', msg => {
         if (msg.text().includes('BUILDER_EVENT: builder.sdkInjected')) {
->>>>>>> f9b85528
           consoleMsg = msg.text();
           return true;
         }
@@ -379,5 +368,27 @@
       expect(consoleMsg).toContain('modelName: page');
       expect(consoleMsg).toContain('apiKey: abcd');
     });
+        
+   test('should inject correct SDK data into iframe for gen-2', async ({ page, basePort, sdk }) => {
+      test.skip(excludeGen1(sdk));
+      let consoleMsg = '';
+      const msgPromise = page.waitForEvent('console',  msg => {
+        if(msg.text().includes('BUILDER_EVENT: builder.sdkInfo')){
+          consoleMsg = msg.text();
+          return true;
+        }
+        return false;
+      });
+      await launchEmbedderAndWaitForSdk({
+        page,
+        basePort,
+        path: '/editing',
+        sdk,
+      });
+      await msgPromise;
+
+      expect(consoleMsg).toContain('modelName: page');
+      expect(consoleMsg).toContain('apiKey: abcd');
+    });
   });
 });