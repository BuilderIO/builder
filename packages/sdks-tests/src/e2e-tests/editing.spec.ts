import { expect } from '@playwright/test';
<<<<<<< HEAD
import {
  COLUMNS_WITH_NEW_SPACE,
  COLUMNS_WITH_NEW_TEXT,
  COLUMNS_WITH_NEW_WIDTHS,
} from '../specs/columns.js';
import { MODIFIED_EDITING_STYLES } from '../specs/editing-styles.js';
=======
import { MODIFIED_COLUMNS } from '../specs/columns.js';
>>>>>>> c9c3defd
import { NEW_TEXT } from '../specs/helpers.js';
import { HOMEPAGE } from '../specs/homepage.js';
import { checkIsRN, test } from '../helpers/index.js';
import {
  cloneContent,
  launchEmbedderAndWaitForSdk,
  sendContentUpdateMessage,
  sendPatchOrUpdateMessage,
} from '../helpers/visual-editor.js';
import { MODIFIED_EDITING_COLUMNS } from '../specs/editing-columns-inner-layout.js';
import { ADD_A_TEXT_BLOCK } from '../specs/duplicated-content-using-nested-symbols.js';
import { EDITING_STYLES } from '../specs/editing-styles.js';

const editorTests = ({ noTrustedHosts }: { noTrustedHosts: boolean }) => {
  test('correctly updates Text block', async ({ page, basePort, packageName, sdk }) => {
    test.skip(
      packageName === 'nextjs-sdk-next-app' ||
        packageName === 'gen1-next' ||
        packageName === 'gen1-remix'
    );

    await launchEmbedderAndWaitForSdk({
      path: noTrustedHosts ? '/no-trusted-hosts' : '/editing',
      basePort,
      page,
      sdk,
    });

    await expect(
      page.frameLocator('iframe').getByText('SDK Feature testing project')
    ).toBeVisible();

    await sendPatchOrUpdateMessage({
      page,
      content: cloneContent(HOMEPAGE),
      model: 'page',
      sdk,
      path: '/data/blocks/0/children/0/component/options/text',
      updateFn: () => 'foo-bar-new-text',
    });

    await expect(page.frameLocator('iframe').getByText('foo-bar-new-text')).toBeVisible();
  });

  test('correctly updates Text block styles', async ({ page, packageName, basePort, sdk }) => {
    test.skip(
      packageName === 'nextjs-sdk-next-app' ||
        packageName === 'gen1-next' ||
        packageName === 'gen1-remix'
    );

    await launchEmbedderAndWaitForSdk({
      path: noTrustedHosts ? '/editing-styles-no-trusted-hosts' : '/editing-styles',
      basePort,
      page,
      sdk,
    });
    const btn1 = page.frameLocator('iframe').getByRole(sdk === 'oldReact' ? 'button' : 'link');
    await expect(btn1).toHaveCSS('background-color', 'rgb(184, 35, 35)');

    await sendPatchOrUpdateMessage({
      page,
      content: cloneContent(EDITING_STYLES),
      model: 'page',
      sdk,
      path: '/data/blocks/0/responsiveStyles/large/backgroundColor',
      updateFn: () => 'rgb(19, 67, 92)',
    });

    const btn = page.frameLocator('iframe').getByRole(sdk === 'oldReact' ? 'button' : 'link');
    await expect(btn).toHaveCSS('background-color', 'rgb(19, 67, 92)');
  });
};

test.describe('Visual Editing', () => {
  editorTests({ noTrustedHosts: false });
<<<<<<< HEAD
=======
  test('correctly updates Text block in a Column block', async ({
    page,
    basePort,
    packageName,
    sdk,
  }) => {
    test.skip(
      packageName === 'nextjs-sdk-next-app' ||
        packageName === 'gen1-next' ||
        packageName === 'gen1-react' ||
        packageName === 'gen1-remix'
    );

    await launchEmbedderAndWaitForSdk({ path: '/columns', basePort, page, sdk });
    await sendContentUpdateMessage({ page, newContent: MODIFIED_COLUMNS, model: 'page' });
    await page.frameLocator('iframe').getByText(NEW_TEXT).waitFor();
  });

>>>>>>> c9c3defd
  test('correctly updates Box -> Columns when used Inner Layout > Columns option', async ({
    page,
    packageName,
    basePort,
    sdk,
  }) => {
    test.skip(
      packageName === 'nextjs-sdk-next-app' ||
        packageName === 'gen1-next' ||
        packageName === 'gen1-react' ||
        packageName === 'gen1-remix'
    );

    await launchEmbedderAndWaitForSdk({
      path: '/editing-box-columns-inner-layout',
      basePort,
      page,
      sdk,
    });

    const firstText = page.frameLocator('iframe').getByText('first');
    const secondText = page.frameLocator('iframe').getByText('second');
    await expect(firstText).toBeVisible();
    await expect(secondText).toBeVisible();
    const firstBox = await firstText.boundingBox();
    const secondBox = await secondText.boundingBox();
    if (firstBox && secondBox) {
      expect(firstBox.y).toBeLessThan(secondBox.y);
    }

    await sendContentUpdateMessage({ page, newContent: MODIFIED_EDITING_COLUMNS, model: 'page' });
    // had to hack this so that we can wait for the content update to actually show up (was failing in Qwik)
    await page.frameLocator('iframe').getByText('third').waitFor();

    const updatedFirstText = page.frameLocator('iframe').getByText('third');
    await expect(updatedFirstText).toBeVisible();
    await expect(secondText).toBeVisible();
    const updatedFirstBox = await updatedFirstText.boundingBox();
    const updatedSecondBox = await secondText.boundingBox();
    if (updatedFirstBox && updatedSecondBox) {
      if (checkIsRN(sdk)) {
        // stack layout incase of RN SDK
        expect(updatedFirstBox.x).toBe(updatedSecondBox.x);
        expect(updatedFirstBox.y).toBeLessThan(updatedSecondBox.y);
      } else {
        expect(updatedFirstBox.x).toBeLessThan(updatedSecondBox.x);
        expect(updatedFirstBox.y).toBe(updatedSecondBox.y);
      }
    }
  });

  test('nested ContentVariants with same model name should not duplicate content', async ({
    page,
    packageName,
    basePort,
    sdk,
  }) => {
    test.skip(
      packageName === 'nextjs-sdk-next-app' ||
        packageName === 'gen1-next' ||
        packageName === 'gen1-react' ||
        packageName === 'gen1-remix'
    );
    await page.goto('/duplicated-content-using-nested-symbols');
    await launchEmbedderAndWaitForSdk({
      path: '/duplicated-content-using-nested-symbols',
      basePort,
      page,
      sdk,
    });

    await sendContentUpdateMessage({
      page,
      newContent: ADD_A_TEXT_BLOCK,
      model: 'symbol',
    });

    await page.frameLocator('iframe').getByText('something other than the symbol!').waitFor();

    const textBlocks = await page
      .frameLocator('iframe')
      .getByText('something other than the symbol!')
      .all();
    expect(textBlocks.length).toBe(1);
  });

  test.describe('Column block', () => {
    test('correctly updates nested Text block', async ({ page, basePort, packageName }) => {
      test.skip(
        packageName === 'nextjs-sdk-next-app' ||
          packageName === 'gen1-next' ||
          packageName === 'gen1-react' ||
          packageName === 'gen1-remix'
      );

      await launchEmbedderAndWaitForSdk({ path: '/columns', basePort, page });
      await sendContentUpdateMessage({ page, newContent: COLUMNS_WITH_NEW_TEXT, model: 'page' });
      await page.frameLocator('iframe').getByText(NEW_TEXT).waitFor();
    });
    test('correctly updates space prop', async ({ page, basePort, packageName, sdk }) => {
      test.skip(
        packageName === 'nextjs-sdk-next-app' ||
          packageName === 'gen1-next' ||
          packageName === 'gen1-react' ||
          packageName === 'gen1-remix'
      );

      const selector = checkIsRN(sdk)
        ? '[data-builder-block-name=builder-column]'
        : '.builder-column';
      await launchEmbedderAndWaitForSdk({ path: '/columns', basePort, page });
      const secondColumn = page.frameLocator('iframe').locator(selector).nth(1);

      await expect(secondColumn).toHaveCSS('margin-left', checkIsRN(sdk) ? '0px' : '20px');
      await sendContentUpdateMessage({ page, newContent: COLUMNS_WITH_NEW_SPACE, model: 'page' });
      await expect(secondColumn).toHaveCSS('margin-left', '10px');
    });
    test('correctly updates width props', async ({ page, basePort, packageName }) => {
      test.skip(
        packageName === 'react-native' ||
          packageName === 'nextjs-sdk-next-app' ||
          packageName === 'gen1-next' ||
          packageName === 'gen1-react' ||
          packageName === 'gen1-remix'
      );

      await launchEmbedderAndWaitForSdk({ path: '/columns', basePort, page });
      const secondColumn = page.frameLocator('iframe').locator('.builder-column').nth(1);

      const initialWidth = await secondColumn.evaluate(el =>
        getComputedStyle(el).width.replace('px', '')
      );

      await sendContentUpdateMessage({ page, newContent: COLUMNS_WITH_NEW_WIDTHS, model: 'page' });

      await expect
        .poll(
          async () => {
            const currentWidth = await secondColumn.evaluate(el =>
              getComputedStyle(el).width.replace('px', '')
            );
            return Number(currentWidth);
          },
          {
            message: 'Waiting for column width to increase',
            timeout: 5000,
          }
        )
        .toBeGreaterThan(Number(initialWidth));
    });
  });

  test.describe('fails for empty trusted hosts', () => {
    test.fail();
    editorTests({ noTrustedHosts: true });
  });

  test.describe('Data Models', () => {
    test('correctly updates', async ({ page, packageName, basePort, sdk }) => {
      test.skip(packageName !== 'react', 'This test is only implemented for React');

      await launchEmbedderAndWaitForSdk({ path: '/data-preview', basePort, page, sdk });

      await page.frameLocator('iframe').getByText('coffee name: Epoch Chemistry').waitFor();
      await page.frameLocator('iframe').getByText('coffee info: Local coffee brand.').waitFor();
      await sendContentUpdateMessage({
        page,
        newContent: {
          data: { name: 'Anchored Coffee', info: 'Another coffee brand.' },
        },
        model: 'coffee',
      });
      await page.frameLocator('iframe').getByText('coffee name: Anchored Coffee').waitFor();
      await page.frameLocator('iframe').getByText('coffee info: Another coffee brand.').waitFor();
    });
  });
});<|MERGE_RESOLUTION|>--- conflicted
+++ resolved
@@ -1,14 +1,9 @@
 import { expect } from '@playwright/test';
-<<<<<<< HEAD
 import {
   COLUMNS_WITH_NEW_SPACE,
   COLUMNS_WITH_NEW_TEXT,
   COLUMNS_WITH_NEW_WIDTHS,
 } from '../specs/columns.js';
-import { MODIFIED_EDITING_STYLES } from '../specs/editing-styles.js';
-=======
-import { MODIFIED_COLUMNS } from '../specs/columns.js';
->>>>>>> c9c3defd
 import { NEW_TEXT } from '../specs/helpers.js';
 import { HOMEPAGE } from '../specs/homepage.js';
 import { checkIsRN, test } from '../helpers/index.js';
@@ -85,27 +80,6 @@
 
 test.describe('Visual Editing', () => {
   editorTests({ noTrustedHosts: false });
-<<<<<<< HEAD
-=======
-  test('correctly updates Text block in a Column block', async ({
-    page,
-    basePort,
-    packageName,
-    sdk,
-  }) => {
-    test.skip(
-      packageName === 'nextjs-sdk-next-app' ||
-        packageName === 'gen1-next' ||
-        packageName === 'gen1-react' ||
-        packageName === 'gen1-remix'
-    );
-
-    await launchEmbedderAndWaitForSdk({ path: '/columns', basePort, page, sdk });
-    await sendContentUpdateMessage({ page, newContent: MODIFIED_COLUMNS, model: 'page' });
-    await page.frameLocator('iframe').getByText(NEW_TEXT).waitFor();
-  });
-
->>>>>>> c9c3defd
   test('correctly updates Box -> Columns when used Inner Layout > Columns option', async ({
     page,
     packageName,
@@ -193,7 +167,7 @@
   });
 
   test.describe('Column block', () => {
-    test('correctly updates nested Text block', async ({ page, basePort, packageName }) => {
+    test('correctly updates nested Text block', async ({ page, basePort, packageName, sdk }) => {
       test.skip(
         packageName === 'nextjs-sdk-next-app' ||
           packageName === 'gen1-next' ||
@@ -201,7 +175,7 @@
           packageName === 'gen1-remix'
       );
 
-      await launchEmbedderAndWaitForSdk({ path: '/columns', basePort, page });
+      await launchEmbedderAndWaitForSdk({ path: '/columns', basePort, page, sdk });
       await sendContentUpdateMessage({ page, newContent: COLUMNS_WITH_NEW_TEXT, model: 'page' });
       await page.frameLocator('iframe').getByText(NEW_TEXT).waitFor();
     });
@@ -216,14 +190,14 @@
       const selector = checkIsRN(sdk)
         ? '[data-builder-block-name=builder-column]'
         : '.builder-column';
-      await launchEmbedderAndWaitForSdk({ path: '/columns', basePort, page });
+      await launchEmbedderAndWaitForSdk({ path: '/columns', basePort, page, sdk });
       const secondColumn = page.frameLocator('iframe').locator(selector).nth(1);
 
       await expect(secondColumn).toHaveCSS('margin-left', checkIsRN(sdk) ? '0px' : '20px');
       await sendContentUpdateMessage({ page, newContent: COLUMNS_WITH_NEW_SPACE, model: 'page' });
       await expect(secondColumn).toHaveCSS('margin-left', '10px');
     });
-    test('correctly updates width props', async ({ page, basePort, packageName }) => {
+    test('correctly updates width props', async ({ page, basePort, packageName, sdk }) => {
       test.skip(
         packageName === 'react-native' ||
           packageName === 'nextjs-sdk-next-app' ||
@@ -232,7 +206,7 @@
           packageName === 'gen1-remix'
       );
 
-      await launchEmbedderAndWaitForSdk({ path: '/columns', basePort, page });
+      await launchEmbedderAndWaitForSdk({ path: '/columns', basePort, page, sdk });
       const secondColumn = page.frameLocator('iframe').locator('.builder-column').nth(1);
 
       const initialWidth = await secondColumn.evaluate(el =>
