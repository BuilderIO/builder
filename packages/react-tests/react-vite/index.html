--- conflicted
+++ resolved
@@ -1,21 +1,5 @@
 <!doctype html>
 <html lang="en">
-<<<<<<< HEAD
-
-<head>
-  <meta charset="UTF-8" />
-  <link rel="icon" type="image/svg+xml" href="/vite.svg" />
-  <script src="http://localhost:8097"></script>
-  <meta name="viewport" content="width=device-width, initial-scale=1.0" />
-  <title>Vite + React + TS</title>
-</head>
-
-<body>
-  <div id="root"></div>
-  <script type="module" src="/src/main.tsx"></script>
-</body>
-
-=======
   <head>
     <meta charset="UTF-8" />
     <link rel="icon" type="image/svg+xml" href="/vite.svg" />
@@ -27,5 +11,4 @@
     <div id="root"></div>
     <script type="module" src="/src/main.tsx"></script>
   </body>
->>>>>>> 1a446bc4
 </html>