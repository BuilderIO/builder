import { getAPIKey, getProps } from '@builder.io/sdks-e2e-tests';
import { BuilderComponent, builder, Builder } from '@builder.io/react';
import { useEffect } from 'react';
import { getCustomComponents } from '@builder.io/sdks-tests-custom-components/output/react/src/index';

builder.init(getAPIKey());
// default to not tracking, and re-enable when appropriate
builder.canTrack = false;

function App() {
<<<<<<< HEAD
  const props = { ...getProps(), customComponents: getCustomComponents() };

  props.customComponents.forEach(({ component, ...info }) => {
    Builder.registerComponent(component, info);
  });
=======
  const props = getProps() as any;

  if (props?.apiVersion) {
    builder.apiVersion = props?.apiVersion;
  }
>>>>>>> 8274d606

  // only enable tracking if we're not in the `/can-track-false` test route
  useEffect(() => {
    if (!window.location.pathname.includes('can-track-false')) {
      builder.canTrack = true;
    }
  }, []);

  // issues with react types incompatibility (v16 vs v17 vs v18?)
  // @ts-ignore
  return props ? <BuilderComponent {...props} /> : <div>Content Not Found</div>;
}

export default App;<|MERGE_RESOLUTION|>--- conflicted
+++ resolved
@@ -8,19 +8,15 @@
 builder.canTrack = false;
 
 function App() {
-<<<<<<< HEAD
   const props = { ...getProps(), customComponents: getCustomComponents() };
 
   props.customComponents.forEach(({ component, ...info }) => {
     Builder.registerComponent(component, info);
   });
-=======
-  const props = getProps() as any;
 
   if (props?.apiVersion) {
     builder.apiVersion = props?.apiVersion;
   }
->>>>>>> 8274d606
 
   // only enable tracking if we're not in the `/can-track-false` test route
   useEffect(() => {
