import { Builder, BuilderComponent, builder } from '@builder.io/react';
import { getAPIKey, getProps, PAGES } from '@sdk/tests';
import { useEffect, useState } from 'react';

import '@builder.io/widgets';
import { ComponentWithLocalizedSubfields } from './components/ComponentWithLocalizedSubfields';

builder.init(getAPIKey());

// default to not tracking, and re-enable when appropriate
builder.canTrack = false;

<<<<<<< HEAD
if (
  typeof window !== 'undefined' &&
  !window.location.pathname.includes('can-track-false') &&
  !window.location.pathname.includes('symbol-tracking')
) {
  builder.canTrack = true;
}
=======
Builder.registerComponent(ComponentWithLocalizedSubfields, {
  name: 'ComponentWithLocalizedSubfields',
  inputs: [
    {
      name: 'texts',
      type: 'array',
      subFields: [
        {
          name: 'text1',
          type: 'text',
        },
        {
          name: 'text2',
          type: 'text',
        },
      ],
    },
  ],
});
>>>>>>> 2fc9fc5a

function App() {
  const [props, setProps] = useState<any>(undefined);

  useEffect(() => {
    getProps({ sdk: 'oldReact' }).then(resp => {
      setProps(resp);
      if (
        window.location.pathname.includes('get-query') ||
        window.location.pathname.includes('get-content')
      ) {
        if (resp?.apiEndpoint) {
          builder.apiEndpoint = resp.apiEndpoint;
        }
        builder
          .get('', {
            ...resp,
            ...resp['options'],
          })
          .promise()
          .then();
      }
    });
  }, []);

  if (props?.apiVersion) {
    builder.apiVersion = props?.apiVersion;
  }

  if (props?.apiEndpoint) {
    builder.apiEndpoint = props.apiEndpoint;
  }

  if (props?.trustedHosts) {
    Builder.trustedHosts = props.trustedHosts;
  }

  return props || PAGES[window.location.pathname]?.isGen1VisualEditingTest ? (
    <BuilderComponent {...props} />
  ) : (
    <div>Content Not Found</div>
  );
}

export default App;<|MERGE_RESOLUTION|>--- conflicted
+++ resolved
@@ -10,7 +10,6 @@
 // default to not tracking, and re-enable when appropriate
 builder.canTrack = false;
 
-<<<<<<< HEAD
 if (
   typeof window !== 'undefined' &&
   !window.location.pathname.includes('can-track-false') &&
@@ -18,7 +17,6 @@
 ) {
   builder.canTrack = true;
 }
-=======
 Builder.registerComponent(ComponentWithLocalizedSubfields, {
   name: 'ComponentWithLocalizedSubfields',
   inputs: [
@@ -38,7 +36,6 @@
     },
   ],
 });
->>>>>>> 2fc9fc5a
 
 function App() {
   const [props, setProps] = useState<any>(undefined);
