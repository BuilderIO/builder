<<<<<<< HEAD
import type { GetStaticPropsContext, InferGetStaticPropsType } from "next";
import { useRouter } from "next/router";
import { BuilderComponent, Builder, builder } from "@builder.io/react";
import DefaultErrorPage from "next/error";
import Head from "next/head";
import { useEffect, useState } from "react";
=======
import type { GetStaticPropsContext, InferGetStaticPropsType } from 'next';
import { useRouter } from 'next/router';
import { BuilderComponent, Builder, builder } from '@builder.io/react';
import DefaultErrorPage from 'next/error';
import Head from 'next/head';
import { useEffect, useState } from 'react';
>>>>>>> 9f99469c

export async function getStaticProps({ params }: GetStaticPropsContext<{ page: string[] }>) {
  const page = await builder
    .get('page', {
      userAttributes: {
        urlPath: '/' + (params?.page?.join('/') || ''),
      },
    })
    .toPromise();

  return {
    props: {
      page: page || null,
    },
    // Next.js will attempt to re-generate the page:
    // - When a request comes in
    // - At most once every 5 seconds
    revalidate: 5,
  };
}

export async function getStaticPaths() {
  const pages = await builder.getAll('page', {
    options: { noTargeting: true },
    omit: 'data.blocks',
  });

  return {
    paths: pages.map(page => `${page.data?.url}`),
    fallback: true,
  };
}

export default function Page({ page }: InferGetStaticPropsType<typeof getStaticProps>) {
  const router = useRouter();
  const [isLive, setIsLive] = useState(false);
  useEffect(() => {
    setIsLive(!Builder.isEditing && !Builder.isPreviewing);
  }, []);

  if (router.isFallback) {
    return <h1>Loading...</h1>;
  }

  if (!page && isLive) {
    return (
      <>
        <Head>
          <meta name="robots" content="noindex" />
          <meta name="title"></meta>
        </Head>
        <DefaultErrorPage statusCode={404} />
      </>
    );
  }

  return (
    <>
      <Head>
        <meta name="viewport" content="width=device-width, initial-scale=1" />
      </Head>
<<<<<<< HEAD
=======
      <div></div>
>>>>>>> 9f99469c
      <BuilderComponent model="page" content={page} />
    </>
  );
}<|MERGE_RESOLUTION|>--- conflicted
+++ resolved
@@ -1,18 +1,9 @@
-<<<<<<< HEAD
-import type { GetStaticPropsContext, InferGetStaticPropsType } from "next";
-import { useRouter } from "next/router";
-import { BuilderComponent, Builder, builder } from "@builder.io/react";
-import DefaultErrorPage from "next/error";
-import Head from "next/head";
-import { useEffect, useState } from "react";
-=======
 import type { GetStaticPropsContext, InferGetStaticPropsType } from 'next';
 import { useRouter } from 'next/router';
 import { BuilderComponent, Builder, builder } from '@builder.io/react';
 import DefaultErrorPage from 'next/error';
 import Head from 'next/head';
 import { useEffect, useState } from 'react';
->>>>>>> 9f99469c
 
 export async function getStaticProps({ params }: GetStaticPropsContext<{ page: string[] }>) {
   const page = await builder
@@ -74,10 +65,6 @@
       <Head>
         <meta name="viewport" content="width=device-width, initial-scale=1" />
       </Head>
-<<<<<<< HEAD
-=======
-      <div></div>
->>>>>>> 9f99469c
       <BuilderComponent model="page" content={page} />
     </>
   );
