--- conflicted
+++ resolved
@@ -25,15 +25,9 @@
     "node": ">=12.13.0"
   },
   "dependencies": {
-<<<<<<< HEAD
     "@builder.io/gatsby": "^3.0.1",
-    "@builder.io/react": "^2.0.2",
+    "@builder.io/react": "^2.0.4",
     "@builder.io/widgets": "^1.2.23",
-=======
-    "@builder.io/gatsby": "^3.0.0",
-    "@builder.io/react": "^2.0.4",
-    "@builder.io/widgets": "^1.0.16",
->>>>>>> 74f8c6d4
     "@material-ui/core": "^4.9.5",
     "classnames": "^2.2.6",
     "gatsby": "^4.8.0",
