--- conflicted
+++ resolved
@@ -8,15 +8,8 @@
   },
   "dependencies": {
     "@builder.io/sdk-vue": "^0.2.3",
-<<<<<<< HEAD
-    "0.0.1": "^1.0.1",
-    "core-js": "^3.8.3",
-    "path-browserify": "^1.0.1",
-    "vue": "^2.6.14"
-=======
     "vue": "^2.7.7",
     "vue-router": "^3.5.4"
->>>>>>> 952d3dbf
   },
   "devDependencies": {
     "@vitejs/plugin-legacy": "^2.0.0",
